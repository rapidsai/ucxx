repos:
      - repo: https://github.com/pycqa/isort
        rev: 5.12.0
        hooks:
              - id: isort
                # Use the config file specific to each subproject so that each
                # project can specify its own first/third-party packages.
                args: ["--config-root=python/", "--resolve-all-configs"]
                files: python/.*
                exclude: __init__.py$
                types: [text]
                types_or: [python, cython, pyi]
      - repo: https://github.com/ambv/black
        rev: 22.3.0
        hooks:
              - id: black
                files: python/.*
      - repo: https://github.com/astral-sh/ruff-pre-commit
        rev: v0.0.278
        hooks:
              - id: ruff
                files: python/.*$
      - repo: https://github.com/MarcoGorelli/cython-lint
        rev: v0.15.0
        hooks:
              - id: cython-lint
      - repo: https://github.com/pre-commit/mirrors-clang-format
        rev: v16.0.6
        hooks:
              - id: clang-format
                files: \.(h|cpp)$
                types_or: [file]
                args: ['-fallback-style=none', '-style=file', '-i']
      - repo: https://github.com/cpplint/cpplint
        rev: 1.6.1
        hooks:
              - id: cpplint
                name: cpplint
                # description: Check C++ code style using cpplint.py.
                # entry: bash ./tools/codestyle/cpplint_pre_commit.hook
                # language: system
                files: \.(h|cpp)$
                # exclude: path/to/myfile.h
      - repo: https://github.com/rapidsai/pre-commit-hooks
        rev: v0.4.0
        hooks:
            - id: verify-alpha-spec
<<<<<<< HEAD
              args: [--fix, --mode=release, --rapids-version=24.08]
=======
              args:
                - --fix
                - --rapids-version=24.10
>>>>>>> 1d169a4b
      - repo: https://github.com/rapidsai/dependency-file-generator
        rev: v1.13.11
        hooks:
            - id: rapids-dependency-file-generator
              args: ["--clean"]
      - repo: local
        hooks:
            - id: doxygen-check
              name: doxygen-check
              entry: ./ci/checks/doxygen.sh
              files: ^cpp/include/
              types_or: [file]
              language: system
              pass_filenames: false
              verbose: true
      - repo: https://github.com/codespell-project/codespell
        rev: v2.2.2
        hooks:
            - id: codespell
              additional_dependencies: [tomli]
              args: ["--toml", "python/pyproject.toml"]
              exclude: |
                (?x)^(
                  .*test.*|
                  ^CHANGELOG.md$
                )

default_language_version:
      python: python3<|MERGE_RESOLUTION|>--- conflicted
+++ resolved
@@ -45,13 +45,10 @@
         rev: v0.4.0
         hooks:
             - id: verify-alpha-spec
-<<<<<<< HEAD
-              args: [--fix, --mode=release, --rapids-version=24.08]
-=======
               args:
                 - --fix
+                - --mode=release
                 - --rapids-version=24.10
->>>>>>> 1d169a4b
       - repo: https://github.com/rapidsai/dependency-file-generator
         rev: v1.13.11
         hooks:
