#!/bin/bash

# SPDX-FileCopyrightText: Copyright (c) 2022-2023, NVIDIA CORPORATION & AFFILIATES.
# SPDX-License-Identifier: BSD-3-Clause

set -euo pipefail

source "$(dirname "$0")/test_utils.sh"

rapids-logger "Create test conda environment"
. /opt/conda/etc/profile.d/conda.sh

rapids-dependency-file-generator \
  --output conda \
  --file_key test_python \
  --matrix "cuda=${RAPIDS_CUDA_VERSION%.*};arch=$(arch);py=${RAPIDS_PY_VERSION}" | tee env.yaml

rapids-mamba-retry env create --force -f env.yaml -n test
conda activate test

rapids-print-env

print_system_stats

run_tests() {
  CMD_LINE="timeout 2m pytest -vs python/ucxx/_lib/tests/"
  log_command "${CMD_LINE}"
  timeout 2m pytest -vs python/ucxx/_lib/tests/
}

run_tests_async() {
  PROGRESS_MODE=$1
  ENABLE_DELAYED_SUBMISSION=$2
  ENABLE_PYTHON_FUTURE=$3
  SKIP=$4

  CMD_LINE="UCXPY_PROGRESS_MODE=${PROGRESS_MODE} UCXPY_ENABLE_DELAYED_SUBMISSION=${ENABLE_DELAYED_SUBMISSION} UCXPY_ENABLE_PYTHON_FUTURE=${ENABLE_PYTHON_FUTURE} timeout 20m pytest -vs python/ucxx/_lib_async/tests/ --durations=50"

  if [ $SKIP -ne 0 ]; then
    echo -e "\e[1;33mSkipping unstable test: ${CMD_LINE}\e[0m"
  else
    log_command "${CMD_LINE}"
    UCXPY_PROGRESS_MODE=${PROGRESS_MODE} UCXPY_ENABLE_DELAYED_SUBMISSION=${ENABLE_DELAYED_SUBMISSION} UCXPY_ENABLE_PYTHON_FUTURE=${ENABLE_PYTHON_FUTURE} timeout 20m pytest -vs python/ucxx/_lib_async/tests/ --durations=50
  fi
}

run_py_benchmark() {
  BACKEND=$1
  PROGRESS_MODE=$2
  ASYNCIO_WAIT=$3
  ENABLE_DELAYED_SUBMISSION=$4
  ENABLE_PYTHON_FUTURE=$5
  N_BUFFERS=$6
  SLOW=$7

  if [ $ASYNCIO_WAIT -ne 0 ]; then
    ASYNCIO_WAIT="--asyncio-wait"
  else
    ASYNCIO_WAIT=""
  fi

  CMD_LINE="UCXPY_ENABLE_DELAYED_SUBMISSION=${ENABLE_DELAYED_SUBMISSION} UCXPY_ENABLE_PYTHON_FUTURE=${ENABLE_PYTHON_FUTURE} timeout 2m python -m ucxx.benchmarks.send_recv --backend ${BACKEND} -o cupy --reuse-alloc -n 8MiB --n-buffers $N_BUFFERS --progress-mode ${PROGRESS_MODE} ${ASYNCIO_WAIT}"

  # Workaround for https://github.com/rapidsai/ucxx/issues/15
  CMD_LINE="UCX_KEEPALIVE_INTERVAL=1ms ${CMD_LINE}"

  log_command "${CMD_LINE}"
  if [ $SLOW -ne 0 ]; then
    echo -e "\e[1;33mSLOW BENCHMARK: it may seem like a deadlock but will eventually complete.\e[0m"
  fi

  UCX_KEEPALIVE_INTERVAL=1ms UCXPY_ENABLE_DELAYED_SUBMISSION=${ENABLE_DELAYED_SUBMISSION} UCXPY_ENABLE_PYTHON_FUTURE=${ENABLE_PYTHON_FUTURE} timeout 2m python -m ucxx.benchmarks.send_recv --backend ${BACKEND} -o cupy --reuse-alloc -n 8MiB --n-buffers $N_BUFFERS --progress-mode ${PROGRESS_MODE} ${ASYNCIO_WAIT}
}

run_distributed_ucxx_tests() {
  PROGRESS_MODE=$1
  ENABLE_DELAYED_SUBMISSION=$2
  ENABLE_PYTHON_FUTURE=$3

  CMD_LINE="UCXPY_PROGRESS_MODE=${PROGRESS_MODE} UCXPY_ENABLE_DELAYED_SUBMISSION=${ENABLE_DELAYED_SUBMISSION} UCXPY_ENABLE_PYTHON_FUTURE=${ENABLE_PYTHON_FUTURE} timeout 10m pytest -vs python/distributed-ucxx/distributed_ucxx/tests/"

  # Workaround for https://github.com/rapidsai/ucxx/issues/15
  # CMD_LINE="UCX_KEEPALIVE_INTERVAL=1ms ${CMD_LINE}"

  log_command "${CMD_LINE}"
  UCXPY_PROGRESS_MODE=${PROGRESS_MODE} UCXPY_ENABLE_DELAYED_SUBMISSION=${ENABLE_DELAYED_SUBMISSION} UCXPY_ENABLE_PYTHON_FUTURE=${ENABLE_PYTHON_FUTURE} timeout 10m pytest -vs python/distributed-ucxx/distributed_ucxx/tests/
}

rapids-logger "Downloading artifacts from previous jobs"
CPP_CHANNEL=$(rapids-download-conda-from-s3 cpp)

rapids-mamba-retry install \
  --channel "${CPP_CHANNEL}" \
  libucxx ucxx distributed-ucxx

# TODO: Perhaps install from conda? We need distributed installed in developer
# mode to provide test utils, but that's probably not doable from conda packages.
rapids-logger "Install Distributed in developer mode"
git clone https://github.com/dask/distributed /tmp/distributed
pip install -e /tmp/distributed

print_ucx_config

rapids-logger "Run tests with conda package"
rapids-logger "Python Core Tests"
run_tests

rapids-logger "Python Async Tests"
# run_tests_async PROGRESS_MODE   ENABLE_DELAYED_SUBMISSION ENABLE_PYTHON_FUTURE SKIP
run_tests_async   thread          0                         0                    0
run_tests_async   thread          1                         1                    0

rapids-logger "Python Benchmarks"
# run_py_benchmark  BACKEND   PROGRESS_MODE   ASYNCIO_WAIT  ENABLE_DELAYED_SUBMISSION ENABLE_PYTHON_FUTURE NBUFFERS SLOW
run_py_benchmark    ucxx-core thread          0             0                         0                    1        0
run_py_benchmark    ucxx-core thread          1             0                         0                    1        0

for nbuf in 1 8; do
  if [[ ! $RAPIDS_CUDA_VERSION =~ 11.2.* ]]; then
    # run_py_benchmark  BACKEND     PROGRESS_MODE   ASYNCIO_WAIT  ENABLE_DELAYED_SUBMISSION ENABLE_PYTHON_FUTURE NBUFFERS SLOW
    run_py_benchmark    ucxx-async  thread          0             0                         0                    ${nbuf}  0
    run_py_benchmark    ucxx-async  thread          0             0                         1                    ${nbuf}  0
    run_py_benchmark    ucxx-async  thread          0             1                         0                    ${nbuf}  0
    run_py_benchmark    ucxx-async  thread          0             1                         1                    ${nbuf}  0
  fi
done

<<<<<<< HEAD
rapids-logger "C++ future -> Python future notifier example"
python -m ucxx.examples.python_future_task_example
=======
rapids-logger "Distributed Tests"
# run_distributed_ucxx_tests    PROGRESS_MODE   ENABLE_DELAYED_SUBMISSION   ENABLE_PYTHON_FUTURE
run_distributed_ucxx_tests      polling         0                           0
run_distributed_ucxx_tests      thread          0                           0
run_distributed_ucxx_tests      thread          0                           1
run_distributed_ucxx_tests      thread          1                           0
run_distributed_ucxx_tests      thread          1                           1
>>>>>>> e5364617
<|MERGE_RESOLUTION|>--- conflicted
+++ resolved
@@ -125,10 +125,6 @@
   fi
 done
 
-<<<<<<< HEAD
-rapids-logger "C++ future -> Python future notifier example"
-python -m ucxx.examples.python_future_task_example
-=======
 rapids-logger "Distributed Tests"
 # run_distributed_ucxx_tests    PROGRESS_MODE   ENABLE_DELAYED_SUBMISSION   ENABLE_PYTHON_FUTURE
 run_distributed_ucxx_tests      polling         0                           0
@@ -136,4 +132,6 @@
 run_distributed_ucxx_tests      thread          0                           1
 run_distributed_ucxx_tests      thread          1                           0
 run_distributed_ucxx_tests      thread          1                           1
->>>>>>> e5364617
+
+rapids-logger "C++ future -> Python future notifier example"
+python -m ucxx.examples.python_future_task_example