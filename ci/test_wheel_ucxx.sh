#!/bin/bash
# Copyright (c) 2024, NVIDIA CORPORATION.

set -euo pipefail

PROJECT_NAME="ucxx"

source "$(dirname "$0")/test_utils.sh"
source "$(dirname "$0")/test_common.sh"

mkdir -p ./dist
RAPIDS_PY_CUDA_SUFFIX="$(rapids-wheel-ctk-name-gen ${RAPIDS_CUDA_VERSION})"
RAPIDS_PY_WHEEL_NAME="${PROJECT_NAME}_${RAPIDS_PY_CUDA_SUFFIX}" rapids-download-wheels-from-s3 ./dist

# echo to expand wildcard before adding `[extra]` requires for pip
python -m pip install $(echo ./dist/${PROJECT_NAME}*.whl)[test]

# Run smoke tests for aarch64 pull requests
if [[ "$(arch)" == "aarch64" && "${RAPIDS_BUILD_TYPE}" == "pull-request" ]]; then
  rapids-logger "Python Async Smoke Tests"
<<<<<<< HEAD
  pytest -vs ci/wheel_smoke_test_ucxx.py
=======
  python -m pytest -vs ci/wheel_smoke_test.py
>>>>>>> e782fc7c
else
  rapids-logger "Python Core Tests"
  run_py_tests

  rapids-logger "Python Async Tests"
  # run_py_tests_async PROGRESS_MODE   ENABLE_DELAYED_SUBMISSION ENABLE_PYTHON_FUTURE SKIP
  run_py_tests_async   thread          1                         1                    0
fi<|MERGE_RESOLUTION|>--- conflicted
+++ resolved
@@ -18,11 +18,7 @@
 # Run smoke tests for aarch64 pull requests
 if [[ "$(arch)" == "aarch64" && "${RAPIDS_BUILD_TYPE}" == "pull-request" ]]; then
   rapids-logger "Python Async Smoke Tests"
-<<<<<<< HEAD
-  pytest -vs ci/wheel_smoke_test_ucxx.py
-=======
-  python -m pytest -vs ci/wheel_smoke_test.py
->>>>>>> e782fc7c
+  python -m pytest -vs ci/wheel_smoke_test_ucxx.py
 else
   rapids-logger "Python Core Tests"
   run_py_tests
