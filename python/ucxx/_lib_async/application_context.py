# SPDX-FileCopyrightText: Copyright (c) 2022-2023, NVIDIA CORPORATION & AFFILIATES.
# SPDX-License-Identifier: BSD-3-Clause

import logging
import os
import threading
import warnings
import weakref
from queue import Queue

import ucxx._lib.libucxx as ucx_api
from ucxx._lib.arr import Array
from ucxx.exceptions import UCXMessageTruncatedError
from ucxx.types import Tag

from .continuous_ucx_progress import BlockingMode, PollingMode, ThreadMode
from .endpoint import Endpoint
from .exchange_peer_info import exchange_peer_info
from .listener import ActiveClients, Listener, _listener_handler
from .notifier_thread import _notifierThread
from .utils import get_event_loop, hash64bits

logger = logging.getLogger("ucx")


class ApplicationContext:
    """
    The context of the Asyncio interface of UCX.
    """

    _progress_mode = None
    _enable_delayed_submission = None
    _enable_python_future = None

    def __init__(
        self,
        config_dict={},
        progress_mode=None,
        enable_delayed_submission=None,
        enable_python_future=None,
        exchange_peer_info_timeout=10.0,
    ):
        self.progress_tasks = []
        self.notifier_thread_q = None
        self.notifier_thread = None
        self._listener_active_clients = ActiveClients()
        self._next_listener_id = 0

        self.progress_mode = progress_mode
        self.enable_delayed_submission = enable_delayed_submission
        self.enable_python_future = enable_python_future

        self.exchange_peer_info_timeout = exchange_peer_info_timeout

        # For now, a application context only has one worker
        self.context = ucx_api.UCXContext(config_dict)
        self.worker = ucx_api.UCXWorker(
            self.context,
            enable_delayed_submission=self._enable_delayed_submission,
            enable_python_future=self._enable_python_future,
        )

        if self.progress_mode == "blocking":
            self.worker.init_blocking_progress_mode()

        self.start_notifier_thread()

        weakref.finalize(self, self.progress_tasks.clear)

        # Ensure progress even before Endpoints get created, for example to
        # receive messages directly on a worker after a remote endpoint
        # connected with `create_endpoint_from_worker_address`.
        self.continuous_ucx_progress()

<<<<<<< HEAD
    @staticmethod
    def _check_progress_mode(progress_mode):
        if progress_mode is None:
            if "UCXPY_PROGRESS_MODE" in os.environ:
                progress_mode = os.environ["UCXPY_PROGRESS_MODE"]
            else:
                progress_mode = "thread"

        valid_progress_modes = ["blocking", "polling", "thread", "thread-polling"]
        if not isinstance(progress_mode, str) or not any(
            progress_mode == m for m in valid_progress_modes
        ):
            raise ValueError(
                f"Unknown progress mode {progress_mode}, "
                "valid modes are: 'blocking', 'polling', 'thread' or 'thread-polling'"
            )

        return progress_mode

    @staticmethod
    def _check_enable_delayed_submission(enable_delayed_submission, progress_mode):
        if enable_delayed_submission is None:
            if "UCXPY_ENABLE_DELAYED_SUBMISSION" in os.environ:
                explicit_enable_delayed_submission = (
                    False
                    if os.environ["UCXPY_ENABLE_DELAYED_SUBMISSION"] == "0"
                    else True
=======
    @property
    def progress_mode(self):
        return self._progress_mode

    @progress_mode.setter
    def progress_mode(self, progress_mode):
        if self._progress_mode is None:
            if progress_mode is None:
                if "UCXPY_PROGRESS_MODE" in os.environ:
                    progress_mode = os.environ["UCXPY_PROGRESS_MODE"]
                else:
                    progress_mode = "thread"

            valid_progress_modes = ["polling", "thread", "thread-polling"]
            if not isinstance(progress_mode, str) or not any(
                progress_mode == m for m in valid_progress_modes
            ):
                raise ValueError(
                    f"Unknown progress mode {progress_mode}, valid modes are: "
                    "'blocking', 'polling', 'thread' or 'thread-polling'"
>>>>>>> 73b9fa4a
                )

            self._progress_mode = progress_mode
        else:
            raise RuntimeError("Progress mode already set, modifying not allowed")

    @property
    def enable_delayed_submission(self):
        return self._enable_delayed_submission

    @enable_delayed_submission.setter
    def enable_delayed_submission(self, enable_delayed_submission):
        if self._enable_delayed_submission is None:
            if enable_delayed_submission is None:
                if "UCXPY_ENABLE_DELAYED_SUBMISSION" in os.environ:
                    explicit_enable_delayed_submission = (
                        False
                        if os.environ["UCXPY_ENABLE_DELAYED_SUBMISSION"] == "0"
                        else True
                    )
                else:
                    explicit_enable_delayed_submission = self.progress_mode.startswith(
                        "thread"
                    )
            else:
                explicit_enable_delayed_submission = enable_delayed_submission

            if (
                not self.progress_mode.startswith("thread")
                and explicit_enable_delayed_submission
            ):
                raise ValueError(
                    f"Delayed submission requested, but {self.progress_mode} does not "
                    "support it, 'thread' or 'thread-polling' progress mode required."
                )

            self._enable_delayed_submission = explicit_enable_delayed_submission
        else:
<<<<<<< HEAD
            explicit_enable_delayed_submission = enable_delayed_submission

        if (
            not progress_mode.startswith("thread")
            and explicit_enable_delayed_submission
        ):
            raise ValueError(
                f"Delayed submission requested, but '{progress_mode}' mode does not "
                "support it, 'thread' or 'thread-polling' progress mode required."
=======
            raise RuntimeError(
                "Enable delayed submission already set, modifying not allowed"
>>>>>>> 73b9fa4a
            )

    @property
    def enable_python_future(self):
        return self._enable_python_future

    @enable_python_future.setter
    def enable_python_future(self, enable_python_future):
        if self._enable_python_future is None:
            if enable_python_future is None:
                if "UCXPY_ENABLE_PYTHON_FUTURE" in os.environ:
                    explicit_enable_python_future = (
                        os.environ["UCXPY_ENABLE_PYTHON_FUTURE"] != "0"
                    )
                else:
                    explicit_enable_python_future = False
            else:
                explicit_enable_python_future = enable_python_future

            if (
                not self.progress_mode.startswith("thread")
                and explicit_enable_python_future
            ):
                logger.warning(
                    f"Notifier thread requested, but {self.progress_mode} does not "
                    "support it, using Python wait_yield()."
                )
                explicit_enable_python_future = False

            self._enable_python_future = explicit_enable_python_future
        else:
            raise RuntimeError(
                "Enable Python future already set, modifying not allowed"
            )

    @property
    def config(self):
        """UCX configuration options as a dict."""
        return self.context.config

    @property
    def ucp_context_info(self):
        """Low-level UCX info about this endpoint as a string."""
        return self.context.info

    @property
    def ucp_worker(self):
        """The underlying UCP worker handle (ucp_worker_h) as a Python integer."""
        return self.worker.handle

    @property
    def ucxx_worker(self):
        """The underlying UCXX worker pointer (ucxx::Worker*) as a Python integer."""
        return self.worker.ucxx_ptr

    @property
    def ucp_worker_info(self):
        """Return low-level UCX info about this endpoint as a string."""
        return self.worker.info

    @property
    def worker_address(self):
        return self.worker.address

    def start_notifier_thread(self):
        if self.worker.enable_python_future:
            logger.debug("UCXX_ENABLE_PYTHON available, enabling notifier thread")
            loop = get_event_loop()
            self.notifier_thread_q = Queue()
            self.notifier_thread = threading.Thread(
                target=_notifierThread,
                args=(loop, self.worker, self.notifier_thread_q),
                name="UCX-Py Async Notifier Thread",
            )
            self.notifier_thread.start()
        else:
            logger.debug(
                "UCXX not compiled with UCXX_ENABLE_PYTHON, disabling notifier thread"
            )

    def stop_notifier_thread(self):
        """
        Stop Python future notifier thread

        Stop the notifier thread if context is running with Python future
        notification enabled via `UCXPY_ENABLE_PYTHON_FUTURE=1` or
        `ucxx.init(..., enable_python_future=True)`.

        .. warning:: When the notifier thread is enabled it may be necessary to
                     explicitly call this method before shutting down the process or
                     or application, otherwise it may block indefinitely waiting for
                     the thread to terminate. Executing `ucxx.reset()` will also run
                     this method, so it's not necessary to have both.
        """
        if self.notifier_thread_q and self.notifier_thread:
            self.notifier_thread_q.put("shutdown")
            while True:
                # Having a timeout is required. During the notifier thread shutdown
                # it may require the GIL, which will cause a deadlock with the `join()`
                # call otherwise.
                self.notifier_thread.join(timeout=0.01)
                if not self.notifier_thread.is_alive():
                    break
            logger.debug("Notifier thread stopped")
        else:
            logger.debug("Notifier thread not running")

    def create_listener(
        self,
        callback_func,
        port=0,
        endpoint_error_handling=True,
        exchange_peer_info_timeout=5.0,
    ):
        """Create and start a listener to accept incoming connections

        callback_func is the function or coroutine that takes one
        argument -- the Endpoint connected to the client.

        Notice, the listening is closed when the returned Listener
        goes out of scope thus remember to keep a reference to the object.

        Parameters
        ----------
        callback_func: function or coroutine
            A callback function that gets invoked when an incoming
            connection is accepted
        port: int, optional
            An unused port number for listening, or `0` to let UCX assign
            an unused port.
        endpoint_error_handling: boolean, optional
            If `True` (default) enable endpoint error handling raising
            exceptions when an error occurs, may incur in performance penalties
            but prevents a process from terminating unexpectedly that may
            happen when disabled. If `False` endpoint endpoint error handling
            is disabled.
        exchange_peer_info_timeout: float
            Timeout in seconds for exchanging peer info. In some cases, exchanging
            peer information may hang indefinitely, a timeout prevents that. If the
            chosen value is too high it may cause the operation to be stuck for too
            long rather than quickly raising a `TimeoutError` that may be recovered
            from by the application, but under high-load a higher timeout may
            be helpful to prevent exchanging peer info from failing too fast.

        Returns
        -------
        Listener
            The new listener. When this object is deleted, the listening stops
        """
        self.continuous_ucx_progress()
        if port is None:
            port = 0

        loop = get_event_loop()

        logger.info("create_listener() - Start listening on port %d" % port)
        listener_id = self._next_listener_id
        self._next_listener_id += 1
        ret = Listener(
            ucx_api.UCXListener.create(
                worker=self.worker,
                port=port,
                cb_func=_listener_handler,
                cb_args=(
                    loop,
                    callback_func,
                    self,
                    endpoint_error_handling,
                    exchange_peer_info_timeout,
                    listener_id,
                    self._listener_active_clients,
                ),
                deliver_endpoint=True,
            ),
            listener_id,
            self._listener_active_clients,
        )
        return ret

    async def create_endpoint(
        self,
        ip_address,
        port,
        endpoint_error_handling=True,
        exchange_peer_info_timeout=5.0,
    ):
        """Create a new endpoint to a server

        Parameters
        ----------
        ip_address: str
            IP address of the server the endpoint should connect to
        port: int
            IP address of the server the endpoint should connect to
        endpoint_error_handling: boolean, optional
            If `True` (default) enable endpoint error handling raising
            exceptions when an error occurs, may incur in performance penalties
            but prevents a process from terminating unexpectedly that may
            happen when disabled. If `False` endpoint endpoint error handling
            is disabled.
        exchange_peer_info_timeout: float
            Timeout in seconds for exchanging peer info. In some cases, exchanging
            peer information may hang indefinitely, a timeout prevents that. If the
            chosen value is too high it may cause the operation to be stuck for too
            long rather than quickly raising a `TimeoutError` that may be recovered
            from by the application, but under high-load a higher timeout may
            be helpful to prevent exchanging peer info from failing too fast.

        Returns
        -------
        Endpoint
            The new endpoint
        """
        self.continuous_ucx_progress()

        ucx_ep = ucx_api.UCXEndpoint.create(
            self.worker, ip_address, port, endpoint_error_handling
        )
        if not self.progress_mode.startswith("thread"):
            self.worker.progress()

        # We create the Endpoint in three steps:
        #  1) Generate unique IDs to use as tags
        #  2) Exchange endpoint info such as tags
        #  3) Use the info to create an endpoint
        seed = os.urandom(16)
        msg_tag = hash64bits("msg_tag", seed, ucx_ep.handle)
        ctrl_tag = hash64bits("ctrl_tag", seed, ucx_ep.handle)
        try:
            peer_info = await exchange_peer_info(
                endpoint=ucx_ep,
                msg_tag=msg_tag,
                ctrl_tag=ctrl_tag,
                listener=False,
                stream_timeout=exchange_peer_info_timeout,
            )
        except UCXMessageTruncatedError:
            # A truncated message occurs if the remote endpoint closed before
            # exchanging peer info, in that case we should raise the endpoint
            # error instead.
            ucx_ep.raise_on_error()
        tags = {
            "msg_send": peer_info["msg_tag"],
            "msg_recv": msg_tag,
            "ctrl_send": peer_info["ctrl_tag"],
            "ctrl_recv": ctrl_tag,
        }
        ep = Endpoint(endpoint=ucx_ep, ctx=self, tags=tags)

        logger.debug(
            "create_endpoint() client: %s, error handling: %s, msg-tag-send: %s, "
            "msg-tag-recv: %s, ctrl-tag-send: %s, ctrl-tag-recv: %s"
            % (
                hex(ep._ep.handle),
                endpoint_error_handling,
                hex(ep._tags["msg_send"]),
                hex(ep._tags["msg_recv"]),
                hex(ep._tags["ctrl_send"]),
                hex(ep._tags["ctrl_recv"]),
            )
        )

        return ep

    async def create_endpoint_from_worker_address(
        self,
        address,
        endpoint_error_handling=True,
    ):
        """Create a new endpoint to a server

        Parameters
        ----------
        address: UCXAddress
        endpoint_error_handling: boolean, optional
            If `True` (default) enable endpoint error handling raising
            exceptions when an error occurs, may incur in performance penalties
            but prevents a process from terminating unexpectedly that may
            happen when disabled. If `False` endpoint endpoint error handling
            is disabled.

        Returns
        -------
        Endpoint
            The new endpoint
        """
        self.continuous_ucx_progress()

        ucx_ep = ucx_api.UCXEndpoint.create_from_worker_address(
            self.worker,
            address,
            endpoint_error_handling,
        )
        if not self.progress_mode.startswith("thread"):
            self.worker.progress()

        ep = Endpoint(endpoint=ucx_ep, ctx=self, tags=None)

        logger.debug(
            "create_endpoint() client: %s, error handling: %s"
            % (hex(ep._ep.handle), endpoint_error_handling)
        )

        return ep

    def continuous_ucx_progress(self, event_loop=None):
        """Guarantees continuous UCX progress

        Use this function to associate UCX progress with an event loop.
        Notice, multiple event loops can be associate with UCX progress.

        This function is automatically called when calling
        `create_listener()` or `create_endpoint()`.

        Parameters
        ----------
        event_loop: asyncio.event_loop, optional
            The event loop to evoke UCX progress. If None,
            `asyncio.get_event_loop()` (`asyncio.new_event_loop()` in
            Python 3.10+) is used.
        """
        loop = event_loop if event_loop is not None else get_event_loop()
        if loop in self.progress_tasks:
            return  # Progress has already been guaranteed for the current event loop

        if self.progress_mode == "thread":
            task = ThreadMode(self.worker, loop, polling_mode=False)
        elif self.progress_mode == "thread-polling":
            task = ThreadMode(self.worker, loop, polling_mode=True)
        elif self.progress_mode == "polling":
            task = PollingMode(self.worker, loop)
        elif self.progress_mode == "blocking":
            task = BlockingMode(self.worker, loop)

        self.progress_tasks.append(task)

    def get_ucp_worker(self):
        """Returns the underlying UCP worker handle (ucp_worker_h)
        as a Python integer.
        """
        warnings.warn(
            "ApplicationContext.get_ucp_worker() is deprecated and will soon "
            "be removed, use the ApplicationContext.ucp_worker property instead",
            FutureWarning,
            stacklevel=2,
        )
        return self.ucp_worker

    def get_ucxx_worker(self):
        """Returns the underlying UCXX worker pointer (ucxx::Worker*)
        as a Python integer.
        """
        warnings.warn(
            "ApplicationContext.get_ucxx_worker() is deprecated and will soon "
            "be removed, use the ApplicationContext.ucxx_worker property instead",
            FutureWarning,
            stacklevel=2,
        )
        return self.ucxx_worker

    def get_config(self):
        """Returns all UCX configuration options as a dict.

        Returns
        -------
        dict
            The current UCX configuration options
        """
        warnings.warn(
            "ApplicationContext.get_config() is deprecated and will soon "
            "be removed, use the ApplicationContext.config property instead",
            FutureWarning,
            stacklevel=2,
        )
        return self.config

    def get_worker_address(self):
        warnings.warn(
            "ApplicationContext.get_worker_address() is deprecated and will soon "
            "be removed, use the ApplicationContext.worker_address property instead",
            FutureWarning,
            stacklevel=2,
        )
        return self.worker.address

    # @ucx_api.nvtx_annotate("UCXPY_WORKER_RECV", color="red", domain="ucxpy")
    async def recv(self, buffer, tag):
        """Receive directly on worker without a local Endpoint into `buffer`.

        Parameters
        ----------
        buffer: exposing the buffer protocol or array/cuda interface
            The buffer to receive into. Raise ValueError if buffer
            is smaller than nbytes or read-only.
        tag: hashable, optional
            Set a tag that must match the received message.
        """
        if not isinstance(buffer, Array):
            buffer = Array(buffer)
        if not isinstance(tag, Tag):
            tag = Tag(tag)
        nbytes = buffer.nbytes
        log = "[Worker Recv] worker: %s, tag: %s, nbytes: %d, type: %s" % (
            hex(self.worker.handle),
            hex(tag.value),
            nbytes,
            type(buffer.obj),
        )
        logger.debug(log)

        req = self.worker.tag_recv(buffer, tag)
        return await req.wait()<|MERGE_RESOLUTION|>--- conflicted
+++ resolved
@@ -72,35 +72,6 @@
         # connected with `create_endpoint_from_worker_address`.
         self.continuous_ucx_progress()
 
-<<<<<<< HEAD
-    @staticmethod
-    def _check_progress_mode(progress_mode):
-        if progress_mode is None:
-            if "UCXPY_PROGRESS_MODE" in os.environ:
-                progress_mode = os.environ["UCXPY_PROGRESS_MODE"]
-            else:
-                progress_mode = "thread"
-
-        valid_progress_modes = ["blocking", "polling", "thread", "thread-polling"]
-        if not isinstance(progress_mode, str) or not any(
-            progress_mode == m for m in valid_progress_modes
-        ):
-            raise ValueError(
-                f"Unknown progress mode {progress_mode}, "
-                "valid modes are: 'blocking', 'polling', 'thread' or 'thread-polling'"
-            )
-
-        return progress_mode
-
-    @staticmethod
-    def _check_enable_delayed_submission(enable_delayed_submission, progress_mode):
-        if enable_delayed_submission is None:
-            if "UCXPY_ENABLE_DELAYED_SUBMISSION" in os.environ:
-                explicit_enable_delayed_submission = (
-                    False
-                    if os.environ["UCXPY_ENABLE_DELAYED_SUBMISSION"] == "0"
-                    else True
-=======
     @property
     def progress_mode(self):
         return self._progress_mode
@@ -114,14 +85,13 @@
                 else:
                     progress_mode = "thread"
 
-            valid_progress_modes = ["polling", "thread", "thread-polling"]
+            valid_progress_modes = ["blocking", "polling", "thread", "thread-polling"]
             if not isinstance(progress_mode, str) or not any(
                 progress_mode == m for m in valid_progress_modes
             ):
                 raise ValueError(
                     f"Unknown progress mode {progress_mode}, valid modes are: "
                     "'blocking', 'polling', 'thread' or 'thread-polling'"
->>>>>>> 73b9fa4a
                 )
 
             self._progress_mode = progress_mode
@@ -160,20 +130,8 @@
 
             self._enable_delayed_submission = explicit_enable_delayed_submission
         else:
-<<<<<<< HEAD
-            explicit_enable_delayed_submission = enable_delayed_submission
-
-        if (
-            not progress_mode.startswith("thread")
-            and explicit_enable_delayed_submission
-        ):
-            raise ValueError(
-                f"Delayed submission requested, but '{progress_mode}' mode does not "
-                "support it, 'thread' or 'thread-polling' progress mode required."
-=======
             raise RuntimeError(
                 "Enable delayed submission already set, modifying not allowed"
->>>>>>> 73b9fa4a
             )
 
     @property
