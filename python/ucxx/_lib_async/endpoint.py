# SPDX-FileCopyrightText: Copyright (c) 2022-2023, NVIDIA CORPORATION & AFFILIATES.)
# SPDX-License-Identifier: BSD-3-Clause


import array
import asyncio
import logging
import warnings

import ucxx._lib.libucxx as ucx_api
from ucxx._lib.arr import Array
from ucxx._lib.libucxx import UCXCanceled, UCXCloseError, UCXError
from ucxx.types import Tag, TagMaskFull

from .utils import hash64bits

logger = logging.getLogger("ucx")


class Endpoint:
    """An endpoint represents a connection to a peer

    Please use `create_listener()` and `create_endpoint()`
    to create an Endpoint.
    """

    def __init__(self, endpoint, ctx, tags=None):
        from .application_context import ApplicationContext

        if not isinstance(endpoint, ucx_api.UCXEndpoint):
            raise ValueError("endpoint must be an instance of UCXEndpoint")
        if not isinstance(ctx, ApplicationContext):
            raise ValueError("ctx must be an instance of ApplicationContext")

        self._ep = endpoint
        self._ctx = ctx
        self._send_count = 0  # Number of calls to self.send()
        self._recv_count = 0  # Number of calls to self.recv()
        self._finished_recv_count = 0  # Number of returned (finished) self.recv() calls
        self._shutting_down_peer = False  # Told peer to shutdown
        self._close_after_n_recv = None
        self._tags = tags

    def __del__(self):
        self.abort()

    @property
    def alive(self):
        return self._ep.alive

    @property
    def closed(self):
        """Is this endpoint closed?"""
        return self._ep is None or not self.alive

    @property
    def ucp_endpoint(self):
        """The underlying UCP endpoint handle (ucp_ep_h) as a Python integer."""
        return self._ep.handle

    @property
    def ucp_worker(self):
        """The underlying UCP worker handle (ucp_worker_h) as a Python integer."""
        return self._ctx.worker.handle

    @property
    def ucxx_endpoint(self):
        """The underlying UCXX endpoint pointer (ucxx::Endpoint*) as a Python
        integer.
        """
        return self._ep.ucxx_ptr

    @property
    def ucxx_worker(self):
        """Returns the underlying UCXX worker pointer (ucxx::Worker*)
        as a Python integer.
        """
        return self._ctx.worker.ucxx_ptr

    @property
    def uid(self):
        """The unique ID of the underlying UCX endpoint"""
        return self._ep.handle

    def abort(self, period=10**10, max_attempts=1):
        """Close the communication immediately and abruptly.
        Useful in destructors or generators' ``finally`` blocks.

        Despite the attempt to close communication immediately, in some
        circumstances, notably when the parent worker is running a progress
        thread, a maximum timeout may be specified for which the close operation
        will wait. This can be particularly important for cases where the progress
        thread might be attempting to acquire the GIL while the current
        thread owns that resource.

        Notice, this functions doesn't signal the connected peer to close.
        To do that, use `Endpoint.close()`.

        Parameters
        ----------
        period: int
            maximum period to wait (in ns) for internal endpoint operations
            to complete, usually two operations (pre and post) are involved
            thus the maximum perceived timeout should be multiplied by two.
        max_attempts: int
            maximum number of attempts to close endpoint, only applicable
            if worker is running a progress thread and `period > 0`.
        """
        if self._ep is not None:
            logger.debug("Endpoint.abort(): 0x%x" % self.uid)
            # Wait for a maximum of `period` ns
<<<<<<< HEAD
            self._ep.close_blocking(period=period, max_attempts=max_attempts)
=======
            self._ep.close(period=period, max_attempts=max_attempts)
            self._ep.remove_close_callback()
>>>>>>> ea7d18ba
        self._ep = None
        self._ctx = None

    async def close(self, period=10**10, max_attempts=1):
        """Close the endpoint cleanly.
        This will attempt to flush outgoing buffers before actually
        closing the underlying UCX endpoint.

        A maximum timeout and number of attempts may be specified to prevent the
        underlying `Endpoint` object from failing to acquire the GIL, see `abort()`
        for details.

        Parameters
        ----------
        period: int
            maximum period to wait (in ns) for internal endpoint operations
            to complete, usually two operations (pre and post) are involved
            thus the maximum perceived timeout should be multiplied by two.
        max_attempts: int
            maximum number of attempts to close endpoint, only applicable
            if worker is running a progress thread and `period > 0`.
        """
        if self.closed:
            self.abort(period=period, max_attempts=max_attempts)
            return
        try:
            # Making sure we only tell peer to shutdown once
            if self._shutting_down_peer:
                return
            self._shutting_down_peer = True

        finally:
            if not self.closed:
                # Give all current outstanding send() calls a chance to return
                if not self._ctx.progress_mode.startswith("thread"):
                    self._ctx.worker.progress()
                await asyncio.sleep(0)
                self.abort(period=period, max_attempts=max_attempts)

    async def am_send(self, buffer):
        """Send `buffer` to connected peer via active messages.

        Parameters
        ----------
        buffer: exposing the buffer protocol or array/cuda interface
            The buffer to send. Raise ValueError if buffer is smaller
            than nbytes.
        """
        self._ep.raise_on_error()
        if self.closed:
            raise UCXCloseError("Endpoint closed")
        if not isinstance(buffer, Array):
            buffer = Array(buffer)

        # Optimization to eliminate producing logger string overhead
        if logger.isEnabledFor(logging.DEBUG):
            nbytes = buffer.nbytes
            log = "[AM Send #%03d] ep: 0x%x, nbytes: %d, type: %s" % (
                self._send_count,
                self.uid,
                nbytes,
                type(buffer.obj),
            )
            logger.debug(log)

        self._send_count += 1

        try:
            request = self._ep.am_send(buffer)
            return await request.wait()
        except UCXCanceled as e:
            # If self._ep has already been closed and destroyed, we reraise the
            # UCXCanceled exception.
            if self._ep is None:
                raise e

    # @ucx_api.nvtx_annotate("UCXPY_SEND", color="green", domain="ucxpy")
    async def send(self, buffer, tag=None, force_tag=False):
        """Send `buffer` to connected peer.

        Parameters
        ----------
        buffer: exposing the buffer protocol or array/cuda interface
            The buffer to send. Raise ValueError if buffer is smaller
            than nbytes.
        tag: hashable, optional
            Set a tag that the receiver must match. Currently the tag
            is hashed together with the internal Endpoint tag that is
            agreed with the remote end at connection time. To enforce
            using the user tag, make sure to specify `force_tag=True`.
        force_tag: bool
            If true, force using `tag` as is, otherwise the value
            specified with `tag` (if any) will be hashed with the
            internal Endpoint tag.
        """
        self._ep.raise_on_error()
        if self.closed:
            raise UCXCloseError("Endpoint closed")
        if not isinstance(buffer, Array):
            buffer = Array(buffer)
        if tag is None:
            tag = self._tags["msg_send"]
        elif not force_tag:
            tag = hash64bits(self._tags["msg_send"], hash(tag))
        if not isinstance(tag, Tag):
            tag = Tag(tag)

        # Optimization to eliminate producing logger string overhead
        if logger.isEnabledFor(logging.DEBUG):
            nbytes = buffer.nbytes
            log = "[Send #%03d] ep: 0x%x, tag: 0x%x, nbytes: %d, type: %s" % (
                self._send_count,
                self.uid,
                tag.value,
                nbytes,
                type(buffer.obj),
            )
            logger.debug(log)

        self._send_count += 1

        try:
            request = self._ep.tag_send(buffer, tag)
            return await request.wait()
        except UCXCanceled as e:
            # If self._ep has already been closed and destroyed, we reraise the
            # UCXCanceled exception.
            if self._ep is None:
                raise e

    async def send_multi(self, buffers, tag=None, force_tag=False):
        """Send `buffer` to connected peer.

        Parameters
        ----------
        buffer: exposing the buffer protocol or array/cuda interface
            The buffer to send. Raise ValueError if buffer is smaller
            than nbytes.
        tag: hashable, optional
            Set a tag that the receiver must match. Currently the tag
            is hashed together with the internal Endpoint tag that is
            agreed with the remote end at connection time. To enforce
            using the user tag, make sure to specify `force_tag=True`.
        force_tag: bool
            If true, force using `tag` as is, otherwise the value
            specified with `tag` (if any) will be hashed with the
            internal Endpoint tag.
        """
        self._ep.raise_on_error()
        if self.closed:
            raise UCXCloseError("Endpoint closed")
        if not (isinstance(buffers, list) or isinstance(buffers, tuple)):
            raise ValueError("The `buffers` argument must be a `list` or `tuple`")
        buffers = tuple([Array(b) if not isinstance(b, Array) else b for b in buffers])
        if tag is None:
            tag = self._tags["msg_send"]
        elif not force_tag:
            tag = hash64bits(self._tags["msg_send"], hash(tag))
        if not isinstance(tag, Tag):
            tag = Tag(tag)

        # Optimization to eliminate producing logger string overhead
        if logger.isEnabledFor(logging.DEBUG):
            log = "[Send Multi #%03d] ep: 0x%x, tag: 0x%x, nbytes: %s, type: %s" % (
                self._send_count,
                self.uid,
                tag.value,
                tuple([b.nbytes for b in buffers]),  # nbytes,
                tuple([type(b.obj) for b in buffers]),
            )
            logger.debug(log)

        self._send_count += 1

        try:
            buffer_requests = self._ep.tag_send_multi(buffers, tag)
            await buffer_requests.wait()
            buffer_requests.check_error()
        except UCXCanceled as e:
            # If self._ep has already been closed and destroyed, we reraise the
            # UCXCanceled exception.
            if self._ep is None:
                raise e

    async def send_obj(self, obj, tag=None):
        """Send `obj` to connected peer that calls `recv_obj()`.

        The transfer includes an extra message containing the size of `obj`,
        which increases the overhead slightly.

        Parameters
        ----------
        obj: exposing the buffer protocol or array/cuda interface
            The object to send.
        tag: hashable, optional
            Set a tag that the receiver must match.

        Example
        -------
        >>> await ep.send_obj(pickle.dumps([1,2,3]))
        """
        if not isinstance(obj, Array):
            obj = Array(obj)
        nbytes = Array(array.array("Q", [obj.nbytes]))
        await self.send(nbytes, tag=tag)
        await self.send(obj, tag=tag)

    async def am_recv(self):
        """Receive from connected peer via active messages."""
        if not self._ep.am_probe():
            self._ep.raise_on_error()
            if self.closed:
                raise UCXCloseError("Endpoint closed")

        # Optimization to eliminate producing logger string overhead
        if logger.isEnabledFor(logging.DEBUG):
            log = "[AM Recv #%03d] ep: 0x%x" % (
                self._recv_count,
                self.uid,
            )
            logger.debug(log)

        self._recv_count += 1

        req = self._ep.am_recv()
        await req.wait()
        buffer = req.recv_buffer

        if logger.isEnabledFor(logging.DEBUG):
            log = "[AM Recv Completed #%03d] ep: 0x%x, nbytes: %d, type: %s" % (
                self._recv_count,
                self.uid,
                buffer.nbytes,
                type(buffer),
            )
            logger.debug(log)

        self._finished_recv_count += 1
        if (
            self._close_after_n_recv is not None
            and self._finished_recv_count >= self._close_after_n_recv
        ):
            self.abort()
        return buffer

    # @ucx_api.nvtx_annotate("UCXPY_RECV", color="red", domain="ucxpy")
    async def recv(self, buffer, tag=None, force_tag=False):
        """Receive from connected peer into `buffer`.

        Parameters
        ----------
        buffer: exposing the buffer protocol or array/cuda interface
            The buffer to receive into. Raise ValueError if buffer
            is smaller than nbytes or read-only.
        tag: hashable, optional
            Set a tag that must match the received message. Currently
            the tag is hashed together with the internal Endpoint tag
            that is agreed with the remote end at connection time.
            To enforce using the user tag, make sure to specify
            `force_tag=True`.
        force_tag: bool
            If true, force using `tag` as is, otherwise the value
            specified with `tag` (if any) will be hashed with the
            internal Endpoint tag.
        """
        if tag is None:
            tag = self._tags["msg_recv"]
        elif not force_tag:
            tag = hash64bits(self._tags["msg_recv"], hash(tag))
        if not isinstance(tag, Tag):
            tag = Tag(tag)

        try:
            self._ep.raise_on_error()
            if self.closed:
                raise UCXCloseError("Endpoint closed")
        except Exception as e:
            # Only probe the worker as last resort. To be reliable, probing for the tag
            # requires progressing the worker, thus prevent that happening too often.
            if not self._ctx.worker.tag_probe(tag):
                raise e

        if not isinstance(buffer, Array):
            buffer = Array(buffer)

        # Optimization to eliminate producing logger string overhead
        if logger.isEnabledFor(logging.DEBUG):
            nbytes = buffer.nbytes
            log = "[Recv #%03d] ep: 0x%x, tag: 0x%x, nbytes: %d, type: %s" % (
                self._recv_count,
                self.uid,
                tag.value,
                nbytes,
                type(buffer.obj),
            )
            logger.debug(log)

        self._recv_count += 1

        req = self._ep.tag_recv(buffer, tag, TagMaskFull)
        ret = await req.wait()

        self._finished_recv_count += 1
        if (
            self._close_after_n_recv is not None
            and self._finished_recv_count >= self._close_after_n_recv
        ):
            self.abort()
        return ret

    async def recv_multi(self, tag=None, force_tag=False):
        """Receive from connected peer into `buffer`.

        Parameters
        ----------
        tag: hashable, optional
            Set a tag that must match the received message. Currently
            the tag is hashed together with the internal Endpoint tag
            that is agreed with the remote end at connection time.
            To enforce using the user tag, make sure to specify
            `force_tag=True`.
        force_tag: bool
            If true, force using `tag` as is, otherwise the value
            specified with `tag` (if any) will be hashed with the
            internal Endpoint tag.
        """
        if tag is None:
            tag = self._tags["msg_recv"]
        elif not force_tag:
            tag = hash64bits(self._tags["msg_recv"], hash(tag))
        if not isinstance(tag, Tag):
            tag = Tag(tag)

        try:
            self._ep.raise_on_error()
            if self.closed:
                raise UCXCloseError("Endpoint closed")
        except Exception as e:
            # Only probe the worker as last resort. To be reliable, probing for the tag
            # requires progressing the worker, thus prevent that happening too often.
            if not self._ctx.worker.tag_probe(tag):
                raise e

        # Optimization to eliminate producing logger string overhead
        if logger.isEnabledFor(logging.DEBUG):
            log = "[Recv Multi #%03d] ep: 0x%x, tag: 0x%x" % (
                self._recv_count,
                self.uid,
                tag.value,
            )
            logger.debug(log)

        self._recv_count += 1

        buffer_requests = self._ep.tag_recv_multi(tag, TagMaskFull)
        await buffer_requests.wait()
        buffer_requests.check_error()
        for r in buffer_requests.requests:
            r.check_error()
        buffers = buffer_requests.py_buffers

        self._finished_recv_count += 1
        if (
            self._close_after_n_recv is not None
            and self._finished_recv_count >= self._close_after_n_recv
        ):
            self.abort()
        return buffers

    async def recv_obj(self, tag=None, allocator=bytearray):
        """Receive from connected peer that calls `send_obj()`.

        As opposed to `recv()`, this function returns the received object.
        Data is received into a buffer allocated by `allocator`.

        The transfer includes an extra message containing the size of `obj`,
        which increases the overhead slightly.

        Parameters
        ----------
        tag: hashable, optional
            Set a tag that must match the received message. Notice, currently
            UCX-Py doesn't support a "any tag" thus `tag=None` only matches a
            send that also sets `tag=None`.
        allocator: callabale, optional
            Function to allocate the received object. The function should
            take the number of bytes to allocate as input and return a new
            buffer of that size as output.

        Example
        -------
        >>> await pickle.loads(ep.recv_obj())
        """
        nbytes = array.array("Q", [0])
        await self.recv(nbytes, tag=tag)
        nbytes = nbytes[0]
        ret = allocator(nbytes)
        await self.recv(ret, tag=tag)
        return ret

    def get_ucp_worker(self):
        """Returns the underlying UCP worker handle (ucp_worker_h)
        as a Python integer.
        """
        warnings.warn(
            "Endpoint.get_ucp_worker() is deprecated and will soon be removed, "
            "use the Endpoint.ucp_worker property instead",
            FutureWarning,
            stacklevel=2,
        )
        return self.ucp_worker

    def get_ucxx_worker(self):
        """Returns the underlying UCXX worker pointer (ucxx::Worker*)
        as a Python integer.
        """
        warnings.warn(
            "Endpoint.get_ucxx_worker() is deprecated and will soon be removed, "
            "use the Endpoint.ucxx_worker property instead",
            FutureWarning,
            stacklevel=2,
        )
        return self.ucxx_worker

    def get_ucp_endpoint(self):
        """Returns the underlying UCP endpoint handle (ucp_ep_h)
        as a Python integer.
        """
        warnings.warn(
            "Endpoint.get_ucp_endpoint() is deprecated and will soon be removed, "
            "use the Endpoint.ucp_endpoint property instead",
            FutureWarning,
            stacklevel=2,
        )
        return self.ucp_endpoint

    def get_ucxx_endpoint(self):
        """Returns the underlying UCXX endpoint pointer (ucxx::Endpoint*)
        as a Python integer.
        """
        warnings.warn(
            "Endpoint.get_ucxx_endpoint() is deprecated and will soon be removed, "
            "use the Endpoint.ucxx_endpoint property instead",
            FutureWarning,
            stacklevel=2,
        )
        return self.ucxx_endpoint

    def close_after_n_recv(self, n, count_from_ep_creation=False):
        """Close the endpoint after `n` received messages.

        Parameters
        ----------
        n: int
            Number of messages to received before closing the endpoint.
        count_from_ep_creation: bool, optional
            Whether to count `n` from this function call (default) or
            from the creation of the endpoint.
        """
        if not count_from_ep_creation:
            n += self._finished_recv_count  # Make `n` absolute
        if self._close_after_n_recv is not None:
            raise UCXError(
                "close_after_n_recv has already been set to: %d (abs)"
                % self._close_after_n_recv
            )
        if n == self._finished_recv_count:
            self.abort()
        elif n > self._finished_recv_count:
            self._close_after_n_recv = n
        else:
            raise UCXError(
                "`n` cannot be less than current recv_count: %d (abs) < %d (abs)"
                % (n, self._finished_recv_count)
            )

    def set_close_callback(self, callback_func, cb_args=None, cb_kwargs=None):
        """Register a user callback function to be called on Endpoint's closing.

        Allows the user to register a callback function to be called when the
        Endpoint's error callback is called, or during its finalizer if the error
        callback is never called.

        Once the callback is called, it's not possible to send any more messages.
        However, receiving messages may still be possible, as UCP may still have
        incoming messages in transit.

        Parameters
        ----------
        callback_func: callable
            The callback function to be called when the Endpoint's error callback
            is called, otherwise called on its finalizer.
        cb_args: tuple or None
            The arguments to be passed to the callback function as a `tuple`, or
            `None` (default).
        cb_kwargs: dict or None
            The keyword arguments to be passed to the callback function as a
            `dict`, or `None` (default).

        Example
        >>> ep.set_close_callback(lambda: print("Executing close callback"))
        """
        self._ep.set_close_callback(callback_func, cb_args, cb_kwargs)

    def is_alive(self):
        warnings.warn(
            "Endpoint.is_alive() is deprecated and will soon be removed, "
            "use the Endpoint.alive property instead",
            FutureWarning,
            stacklevel=2,
        )
        return self.alive<|MERGE_RESOLUTION|>--- conflicted
+++ resolved
@@ -109,12 +109,8 @@
         if self._ep is not None:
             logger.debug("Endpoint.abort(): 0x%x" % self.uid)
             # Wait for a maximum of `period` ns
-<<<<<<< HEAD
             self._ep.close_blocking(period=period, max_attempts=max_attempts)
-=======
-            self._ep.close(period=period, max_attempts=max_attempts)
             self._ep.remove_close_callback()
->>>>>>> ea7d18ba
         self._ep = None
         self._ctx = None
 
