# SPDX-FileCopyrightText: Copyright (c) 2022-2023, NVIDIA CORPORATION & AFFILIATES.
# SPDX-License-Identifier: BSD-3-Clause


import asyncio
import enum
import functools
import logging
import warnings
import weakref

from cpython.buffer cimport PyBUF_FORMAT, PyBUF_ND, PyBUF_WRITABLE
from cpython.ref cimport PyObject
from cython.operator cimport dereference as deref
from libc.stdint cimport uintptr_t
from libcpp cimport nullptr
from libcpp.functional cimport function
from libcpp.memory cimport (
    dynamic_pointer_cast,
    make_shared,
    make_unique,
    shared_ptr,
    unique_ptr,
)
from libcpp.string cimport string
from libcpp.utility cimport move
from libcpp.vector cimport vector

import numpy as np

from rmm._lib.device_buffer cimport DeviceBuffer

from .arr cimport Array
from .ucxx_api cimport *

include "tag.pyx"

logger = logging.getLogger("ucx")


np.import_array()


cdef ptr_to_ndarray(void* ptr, np.npy_intp N):
    cdef np.ndarray[np.uint8_t, ndim=1, mode="c"] arr = (
        np.PyArray_SimpleNewFromData(1, &N, np.NPY_UINT8, <np.uint8_t*>ptr)
    )
    PyArray_ENABLEFLAGS(arr, NPY_ARRAY_OWNDATA)
    return arr


def _get_rmm_buffer(uintptr_t recv_buffer_ptr):
    cdef RMMBuffer* rmm_buffer = <RMMBuffer*>recv_buffer_ptr
    return DeviceBuffer.c_from_unique_ptr(move(rmm_buffer.release()))


def _get_host_buffer(uintptr_t recv_buffer_ptr):
    cdef HostBuffer* host_buffer = <HostBuffer*>recv_buffer_ptr
    cdef size_t size = host_buffer.getSize()
    return ptr_to_ndarray(host_buffer.release(), size)


cdef shared_ptr[Buffer] _rmm_am_allocator(size_t length):
    cdef shared_ptr[RMMBuffer] rmm_buffer = make_shared[RMMBuffer](length)
    return dynamic_pointer_cast[Buffer, RMMBuffer](rmm_buffer)


###############################################################################
#                               Exceptions                                    #
###############################################################################

UCXError = None

UCXNoMessageError = None
UCXNoResourceError = None
UCXIOError = None
UCXNoMemoryError = None
UCXInvalidParamError = None
UCXUnreachableError = None
UCXInvalidAddrError = None
UCXNotImplementedError = None
UCXMessageTruncatedError = None
UCXNoProgressError = None
UCXBufferTooSmallError = None
UCXNoElemError = None
UCXSomeConnectsFailedError = None
UCXNoDeviceError = None
UCXBusyError = None
UCXCanceledError = None
UCXShmemSegmentError = None
UCXAlreadyExistsError = None
UCXOutOfRangeError = None
UCXTimedOutError = None
UCXExceedsLimitError = None
UCXUnsupportedError = None
UCXRejectedError = None
UCXNotConnectedError = None
UCXConnectionResetError = None
UCXFirstLinkFailureError = None
UCXLastLinkFailureError = None
UCXFirstEndpointFailureError = None
UCXEndpointTimeoutError = None
UCXLastEndpointFailureError = None

UCXCloseError = None
UCXConfigError = None

# Legacy names
UCXCanceled = None
UCXMsgTruncated = None


def _create_exceptions():
    global UCXError

    global UCXNoMessageError
    global UCXNoResourceError
    global UCXIOError
    global UCXNoMemoryError
    global UCXInvalidParamError
    global UCXUnreachableError
    global UCXInvalidAddrError
    global UCXNotImplementedError
    global UCXMessageTruncatedError
    global UCXNoProgressError
    global UCXBufferTooSmallError
    global UCXNoElemError
    global UCXSomeConnectsFailedError
    global UCXNoDeviceError
    global UCXBusyError
    global UCXCanceledError
    global UCXShmemSegmentError
    global UCXAlreadyExistsError
    global UCXOutOfRangeError
    global UCXTimedOutError
    global UCXExceedsLimitError
    global UCXUnsupportedError
    global UCXRejectedError
    global UCXNotConnectedError
    global UCXConnectionResetError
    global UCXFirstLinkFailureError
    global UCXLastLinkFailureError
    global UCXFirstEndpointFailureError
    global UCXEndpointTimeoutError
    global UCXLastEndpointFailureError

    global UCXCloseError
    global UCXConfigError

    # Legacy names
    global UCXCanceled
    global UCXMsgTruncated

    create_exceptions()

    UCXError = <object>UCXXError

    UCXNoMessageError = <object>UCXXNoMessageError
    UCXNoResourceError = <object>UCXXNoResourceError
    UCXIOError = <object>UCXXIOError
    UCXNoMemoryError = <object>UCXXNoMemoryError
    UCXInvalidParamError = <object>UCXXInvalidParamError
    UCXUnreachableError = <object>UCXXUnreachableError
    UCXInvalidAddrError = <object>UCXXInvalidAddrError
    UCXNotImplementedError = <object>UCXXNotImplementedError
    UCXMessageTruncatedError = <object>UCXXMessageTruncatedError
    UCXNoProgressError = <object>UCXXNoProgressError
    UCXBufferTooSmallError = <object>UCXXBufferTooSmallError
    UCXNoElemError = <object>UCXXNoElemError
    UCXSomeConnectsFailedError = <object>UCXXSomeConnectsFailedError
    UCXNoDeviceError = <object>UCXXNoDeviceError
    UCXBusyError = <object>UCXXBusyError
    UCXCanceledError = <object>UCXXCanceledError
    UCXShmemSegmentError = <object>UCXXShmemSegmentError
    UCXAlreadyExistsError = <object>UCXXAlreadyExistsError
    UCXOutOfRangeError = <object>UCXXOutOfRangeError
    UCXTimedOutError = <object>UCXXTimedOutError
    UCXExceedsLimitError = <object>UCXXExceedsLimitError
    UCXUnsupportedError = <object>UCXXUnsupportedError
    UCXRejectedError = <object>UCXXRejectedError
    UCXNotConnectedError = <object>UCXXNotConnectedError
    UCXConnectionResetError = <object>UCXXConnectionResetError
    UCXFirstLinkFailureError = <object>UCXXFirstLinkFailureError
    UCXLastLinkFailureError = <object>UCXXLastLinkFailureError
    UCXFirstEndpointFailureError = <object>UCXXFirstEndpointFailureError
    UCXEndpointTimeoutError = <object>UCXXEndpointTimeoutError
    UCXLastEndpointFailureError = <object>UCXXLastEndpointFailureError

    UCXCloseError = <object>UCXXCloseError
    UCXConfigError = <object>UCXXConfigError

    # Define legacy names
    # TODO: Deprecate and remove
    UCXCanceled = UCXCanceledError
    UCXMsgTruncated = UCXMessageTruncatedError


###############################################################################
#                                   Types                                     #
###############################################################################

class Feature(enum.Enum):
    TAG = UCP_FEATURE_TAG
    RMA = UCP_FEATURE_RMA
    AMO32 = UCP_FEATURE_AMO32
    AMO64 = UCP_FEATURE_AMO64
    WAKEUP = UCP_FEATURE_WAKEUP
    STREAM = UCP_FEATURE_STREAM
    AM = UCP_FEATURE_AM


class PythonRequestNotifierWaitState(enum.Enum):
    Ready = RequestNotifierWaitState.Ready
    Timeout = RequestNotifierWaitState.Timeout
    Shutdown = RequestNotifierWaitState.Shutdown


###############################################################################
#                                   Classes                                   #
###############################################################################

cdef class UCXConfig():
    cdef:
        unique_ptr[Config] _config
        bint _enable_python_future
        dict _cb_data

    def __init__(self, ConfigMap user_options=ConfigMap()) -> None:
        # TODO: Replace unique_ptr by stack object. Rule-of-five is not allowed
        # by Config, and Cython seems not to handle constructors without moving
        # in `__init__`.
        self._config = move(make_unique[Config](user_options))

    def __dealloc__(self) -> None:
        with nogil:
            self._config.reset()

    @property
    def config(self) -> dict:
        cdef ConfigMap config_map = self._config.get().get()
        return {
            item.first.decode("utf-8"): item.second.decode("utf-8")
            for item in config_map
        }

    def get(self) -> dict:
        warnings.warn(
            "UCXConfig.get() is deprecated and will soon be removed, "
            "use the UCXConfig.config property instead",
            FutureWarning,
            stacklevel=2,
        )
        return self.config


cdef class UCXContext():
    """Python representation of `ucp_context_h`

    Parameters
    ----------
    config_dict: Mapping[str, str]
        UCX options such as "MEMTYPE_CACHE=n" and "SEG_SIZE=3M"
    feature_flags: Iterable[Feature]
        Tuple of UCX feature flags
    """
    cdef:
        shared_ptr[Context] _context
        dict _config

    def __init__(
        self,
        dict config_dict=None,
        tuple feature_flags=(
            Feature.TAG,
            Feature.WAKEUP,
            Feature.STREAM,
            Feature.AM,
            Feature.RMA
        )
    ) -> None:
        cdef ConfigMap cpp_config_in, cpp_config_out
        cdef dict context_config

        if config_dict is None:
            config_dict = {}

        for k, v in config_dict.items():
            cpp_config_in[k.encode("utf-8")] = v.encode("utf-8")
        cdef uint64_t feature_flags_uint = functools.reduce(
            lambda x, y: x | y.value, feature_flags, 0
        )

        with nogil:
            self._context = createContext(cpp_config_in, feature_flags_uint)
            cpp_config_out = self._context.get().getConfig()

        context_config = cpp_config_out

        self._config = {
            k.decode("utf-8"): v.decode("utf-8") for k, v in context_config.items()
        }

        logger.info("UCP initiated using config: ")
        for k, v in self._config.items():
            logger.info(f"  {k}, {v}")

    def __dealloc__(self) -> None:
        with nogil:
            self._context.reset()

    @property
    def config(self) -> dict:
        return self._config

    @property
    def feature_flags(self) -> int:
        return int(self._context.get().getFeatureFlags())

    @property
    def cuda_support(self) -> bool:
        return bool(self._context.get().hasCudaSupport())

    @property
    def handle(self) -> int:
        cdef ucp_context_h handle

        with nogil:
            handle = self._context.get().getHandle()

        return int(<uintptr_t>handle)

    @property
    def info(self) -> str:
        cdef Context* ucxx_context
        cdef string info

        with nogil:
            ucxx_context = self._context.get()
            info = ucxx_context.getInfo()

        return info.decode("utf-8")

    cpdef dict get_config(self):
        warnings.warn(
            "UCXContext.get_config() is deprecated and will soon be removed, "
            "use the UCXContext.config property instead",
            FutureWarning,
            stacklevel=2,
        )
        return self.config


cdef class UCXAddress():
    cdef:
        shared_ptr[Address] _address
        size_t _length
        ucp_address_t *_handle
        string _string

    def __init__(self) -> None:
        raise TypeError("UCXListener cannot be instantiated directly.")

    def __dealloc__(self) -> None:
        with nogil:
            self._handle = NULL
            self._address.reset()

    @classmethod
    def create_from_worker(cls, UCXWorker worker) -> UCXAddress:
        cdef UCXAddress address = UCXAddress.__new__(UCXAddress)

        with nogil:
            address._address = worker._worker.get().getAddress()
            address._handle = address._address.get().getHandle()
            address._length = address._address.get().getLength()
            address._string = address._address.get().getString()

        return address

    @classmethod
    def create_from_string(cls, string address_str) -> UCXAddress:
        cdef UCXAddress address = UCXAddress.__new__(UCXAddress)
        cdef string cpp_address_str = address_str

        with nogil:
            address._address = createAddressFromString(cpp_address_str)
            address._handle = address._address.get().getHandle()
            address._length = address._address.get().getLength()
            address._string = address._address.get().getString()

        return address

    @classmethod
    def create_from_buffer(cls, bytes buffer) -> UCXAddress:
        cdef string address_str

        buf = Array(buffer)
        assert buf.c_contiguous

        address_str = string(<char*>buf.ptr, <size_t>buf.nbytes)

        return UCXAddress.create_from_string(address_str)

    # For old UCX-Py API compatibility
    @classmethod
    def from_worker(cls, UCXWorker worker) -> UCXAddress:
        warnings.warn(
            "UCXAddress.from_worker() is deprecated and will soon be removed, "
            "use UCXAddress.create_from_worker() instead",
            FutureWarning,
            stacklevel=2,
        )

        return cls.create_from_worker(worker)

    @property
    def address(self) -> int:
        return int(<uintptr_t>self._handle)

    @property
    def length(self) -> int:
        return int(self._length)

    @property
    def string(self) -> bytes:
        return bytes(self._string)

    def __getbuffer__(self, Py_buffer *buffer, int flags) -> None:
        if bool(flags & PyBUF_WRITABLE):
            raise BufferError("Requested writable view on readonly data")
        buffer.buf = self._handle
        buffer.len = self._length
        buffer.obj = self
        buffer.readonly = True
        buffer.itemsize = 1
        if bool(flags & PyBUF_FORMAT):
            buffer.format = b"B"
        else:
            buffer.format = NULL
        buffer.ndim = 1
        if bool(flags & PyBUF_ND):
            buffer.shape = &buffer.len
        else:
            buffer.shape = NULL
        buffer.strides = NULL
        buffer.suboffsets = NULL
        buffer.internal = NULL

    def __releasebuffer__(self, Py_buffer *buffer) -> None:
        pass

    def __reduce__(self) -> tuple:
        return (UCXAddress.create_from_buffer, (self.string,))

    def __hash__(self) -> int:
        return hash(bytes(self.string))


cdef void _generic_callback(void *args) with gil:
    """Callback function called when UCXEndpoint closes or errors"""
    cdef dict cb_data = <dict> args

    try:
        cb_data['cb_func'](
            *cb_data['cb_args'],
            **cb_data['cb_kwargs']
        )
    except Exception as e:
        pass


cdef class UCXWorker():
    """Python representation of `ucp_worker_h`"""
    cdef:
        shared_ptr[Worker] _worker
        dict _progress_thread_start_cb_data
        bint _enable_delayed_submission
        bint _enable_python_future
        uint64_t _context_feature_flags

    def __init__(
            self,
            UCXContext context,
            bint enable_delayed_submission=False,
            bint enable_python_future=False,
    ) -> None:
        cdef bint ucxx_enable_delayed_submission = enable_delayed_submission
        cdef bint ucxx_enable_python_future = enable_python_future
        cdef AmAllocatorType rmm_am_allocator

        self._context_feature_flags = <uint64_t>(context.feature_flags)

        with nogil:
            self._worker = createPythonWorker(
                context._context,
                ucxx_enable_delayed_submission,
                ucxx_enable_python_future,
            )
            self._enable_delayed_submission = (
                self._worker.get().isDelayedRequestSubmissionEnabled()
            )
            self._enable_python_future = self._worker.get().isFutureEnabled()

            if self._context_feature_flags & UCP_FEATURE_AM:
                rmm_am_allocator = <AmAllocatorType>(&_rmm_am_allocator)
                self._worker.get().registerAmAllocator(
                    UCS_MEMORY_TYPE_CUDA, rmm_am_allocator
                )

    def __dealloc__(self) -> None:
        with nogil:
            self._worker.reset()

    @property
    def handle(self) -> int:
        cdef ucp_worker_h handle

        with nogil:
            handle = self._worker.get().getHandle()

        return int(<uintptr_t>handle)

    @property
    def ucxx_ptr(self) -> int:
        cdef Worker* worker

        with nogil:
            worker = self._worker.get()

        return int(<uintptr_t>worker)

    @property
    def info(self) -> str:
        cdef Worker* ucxx_worker
        cdef string info

        with nogil:
            ucxx_worker = self._worker.get()
            info = ucxx_worker.getInfo()

        return info.decode("utf-8")

    @property
    def address(self) -> UCXAddress:
        return UCXAddress.create_from_worker(self)

    @property
    def enable_delayed_submission(self) -> bool:
        return self._enable_delayed_submission

    @property
    def enable_python_future(self) -> bool:
        return self._enable_python_future

    def get_address(self) -> UCXAddress:
        warnings.warn(
            "UCXWorker.get_address() is deprecated and will soon be removed, "
            "use the UCXWorker.address property instead",
            FutureWarning,
            stacklevel=2,
        )
        return self.address

    def create_endpoint_from_hostname(
            self,
            str ip_address,
            uint16_t port,
            bint endpoint_error_handling
    ) -> UCXEndpoint:
        return UCXEndpoint.create(self, ip_address, port, endpoint_error_handling)

    def create_endpoint_from_worker_address(
            self,
            UCXAddress address,
            bint endpoint_error_handling
    ) -> UCXEndpoint:
        return UCXEndpoint.create_from_worker_address(
            self, address, endpoint_error_handling
        )

    def init_blocking_progress_mode(self) -> None:
        with nogil:
            self._worker.get().initBlockingProgressMode()

<<<<<<< HEAD
    def arm(self):
        cdef bint armed

        with nogil:
            armed = self._worker.get().arm()

        return armed

    @property
    def epoll_file_descriptor(self):
        cdef int epoll_file_descriptor = 0

        with nogil:
            epoll_file_descriptor = self._worker.get().getEpollFileDescriptor()

        return epoll_file_descriptor

    def progress(self):
=======
    def progress(self) -> None:
>>>>>>> 2249bed6
        with nogil:
            self._worker.get().progress()

    def progress_once(self) -> bool:
        cdef bint progress_made

        with nogil:
            progress_made = self._worker.get().progressOnce()

        return progress_made

    def progress_worker_event(self, int epoll_timeout=-1) -> None:
        cdef int ucxx_epoll_timeout = epoll_timeout

        with nogil:
            self._worker.get().progressWorkerEvent(ucxx_epoll_timeout)

    def start_progress_thread(
        self,
        bint polling_mode=False,
        int epoll_timeout=-1
    ) -> None:
        cdef int ucxx_epoll_timeout = epoll_timeout

        with nogil:
            self._worker.get().startProgressThread(
                polling_mode, epoll_timeout=ucxx_epoll_timeout
            )

    def stop_progress_thread(self) -> None:
        with nogil:
            self._worker.get().stopProgressThread()

    def cancel_inflight_requests(
        self,
        uint64_t period=0,
        uint64_t max_attempts=1
    ) -> int:
        cdef uint64_t c_period = period
        cdef uint64_t c_max_attempts = max_attempts
        cdef size_t num_canceled

        with nogil:
            num_canceled = self._worker.get().cancelInflightRequests(
                c_period, c_max_attempts
            )

        return num_canceled

    def tag_probe(self, UCXXTag tag) -> bool:
        cdef bint tag_matched
        cdef Tag cpp_tag = <Tag><size_t>tag.value

        with nogil:
            tag_matched = self._worker.get().tagProbe(cpp_tag)

        return tag_matched

    def set_progress_thread_start_callback(
            self, cb_func, tuple cb_args=None, dict cb_kwargs=None
    ) -> None:
        if cb_args is None:
            cb_args = ()
        if cb_kwargs is None:
            cb_kwargs = {}

        self._progress_thread_start_cb_data = {
            "cb_func": cb_func,
            "cb_args": cb_args,
            "cb_kwargs": cb_kwargs,
        }

        cdef function[void(void*)]* func_generic_callback = (
            new function[void(void*)](_generic_callback)
        )
        with nogil:
            self._worker.get().setProgressThreadStartCallback(
                deref(func_generic_callback), <void*>self._progress_thread_start_cb_data
            )
        del func_generic_callback

    def stop_request_notifier_thread(self) -> None:
        with nogil:
            self._worker.get().stopRequestNotifierThread()

    def wait_request_notifier(
            self,
            uint64_t
            period_ns=0
    ) -> PythonRequestNotifierWaitState:
        cdef RequestNotifierWaitState state
        cdef uint64_t p = period_ns

        with nogil:
            state = self._worker.get().waitRequestNotifier(p)

        return PythonRequestNotifierWaitState(state)

    def run_request_notifier(self) -> None:
        with nogil:
            self._worker.get().runRequestNotifier()

    def populate_python_futures_pool(self) -> None:
        with nogil:
            self._worker.get().populateFuturesPool()

    def is_delayed_submission_enabled(self) -> bool:
        warnings.warn(
            "UCXWorker.is_delayed_submission_enabled() is deprecated and will soon "
            "be removed, use the UCXWorker.enable_delayed_submission property instead",
            FutureWarning,
            stacklevel=2,
        )
        return self.enable_delayed_submission

    def is_python_future_enabled(self) -> bool:
        warnings.warn(
            "UCXWorker.is_python_future_enabled() is deprecated and will soon be "
            "removed, use the UCXWorker.enable_python_future property instead",
            FutureWarning,
            stacklevel=2,
        )
        return self.enable_python_future

    def tag_recv(
        self,
        Array arr,
        UCXXTag tag,
        UCXXTagMask tag_mask = UCXXTagMaskFull
    ) -> UCXRequest:
        cdef void* buf = <void*>arr.ptr
        cdef size_t nbytes = arr.nbytes
        cdef shared_ptr[Request] req
        cdef Tag cpp_tag = <Tag><size_t>tag.value
        cdef TagMask cpp_tag_mask = <TagMask><size_t>tag_mask.value

        if not self._context_feature_flags & Feature.TAG.value:
            raise ValueError("UCXContext must be created with `Feature.TAG`")

        with nogil:
            req = self._worker.get().tagRecv(
                buf,
                nbytes,
                cpp_tag,
                cpp_tag_mask,
                self._enable_python_future
            )

        return UCXRequest(<uintptr_t><void*>&req, self._enable_python_future)


cdef class UCXRequest():
    cdef:
        shared_ptr[Request] _request
        bint _enable_python_future
        bint _completed

    def __init__(self, uintptr_t shared_ptr_request, bint enable_python_future) -> None:
        self._request = deref(<shared_ptr[Request] *> shared_ptr_request)
        self._enable_python_future = enable_python_future
        self._completed = False

    def __dealloc__(self) -> None:
        with nogil:
            self._request.get().cancel()
            self._request.reset()

    @property
    def completed(self) -> bool:
        cdef bint completed

        if self._completed is True:
            return True

        with nogil:
            completed = self._request.get().isCompleted()

        return completed

    @property
    def status(self) -> ucs_status_t:
        cdef ucs_status_t status

        with nogil:
            status = self._request.get().getStatus()

        return status

    @property
    def future(self) -> object:
        cdef PyObject* future_ptr

        with nogil:
            future_ptr = <PyObject*>self._request.get().getFuture()

        return <object>future_ptr

    @property
    def recv_buffer(self) -> None|np.ndarray|DeviceBuffer:
        cdef shared_ptr[Buffer] buf
        cdef BufferType bufType

        with nogil:
            buf = self._request.get().getRecvBuffer()
            bufType = buf.get().getType() if buf != nullptr else BufferType.Invalid

        # If buf == NULL, it's not allocated by the request but rather the user
        if buf == NULL:
            return None
        elif bufType == BufferType.RMM:
            return _get_rmm_buffer(<uintptr_t><void*>buf.get())
        elif bufType == BufferType.Host:
            return _get_host_buffer(<uintptr_t><void*>buf.get())

    def is_completed(self) -> bool:
        warnings.warn(
            "UCXRequest.is_completed() is deprecated and will soon be removed, "
            "use the UCXRequest.completed property instead",
            FutureWarning,
            stacklevel=2,
        )
        return self.completed

    def get_status(self) -> ucs_status_t:
        warnings.warn(
            "UCXRequest.get_status() is deprecated and will soon be removed, "
            "use the UCXRequest.status property instead",
            FutureWarning,
            stacklevel=2,
        )
        return self.status

    def check_error(self) -> None:
        with nogil:
            self._request.get().checkError()

    async def wait_yield(self) -> None:
        while True:
            if self.completed:
                return self.check_error()
            await asyncio.sleep(0)

    def get_future(self) -> object:
        warnings.warn(
            "UCXRequest.get_future() is deprecated and will soon be removed, "
            "use the UCXRequest.future property instead",
            FutureWarning,
            stacklevel=2,
        )
        return self.future

    async def wait(self) -> None:
        if self._enable_python_future:
            await self.future
        else:
            await self.wait_yield()

    def get_recv_buffer(self) -> None|np.ndarray|DeviceBuffer:
        warnings.warn(
            "UCXRequest.get_recv_buffer() is deprecated and will soon be removed, "
            "use the UCXRequest.recv_buffer property instead",
            FutureWarning,
            stacklevel=2,
        )
        return self.recv_buffer


cdef class UCXBufferRequest:
    cdef:
        BufferRequestPtr _buffer_request
        bint _enable_python_future

    def __init__(
            self,
            uintptr_t shared_ptr_buffer_request,
            bint enable_python_future
    ) -> None:
        self._buffer_request = deref(<BufferRequestPtr *> shared_ptr_buffer_request)
        self._enable_python_future = enable_python_future

    def __dealloc__(self) -> None:
        with nogil:
            self._buffer_request.reset()

    @property
    def request(self) -> UCXRequest:
        return UCXRequest(
            <uintptr_t><void*>&self._buffer_request.get().request,
            self._enable_python_future,
        )

    @property
    def py_buffer(self) -> None|np.ndarray|DeviceBuffer:
        cdef shared_ptr[Buffer] buf
        cdef BufferType bufType

        with nogil:
            buf = self._buffer_request.get().buffer
            bufType = buf.get().getType() if buf != nullptr else BufferType.Invalid

        # If buf == NULL, it holds a header
        if buf == NULL:
            return None
        elif bufType == BufferType.RMM:
            return _get_rmm_buffer(<uintptr_t><void*>buf.get())
        elif bufType == BufferType.Host:
            return _get_host_buffer(<uintptr_t><void*>buf.get())

    def get_request(self) -> UCXRequest:
        warnings.warn(
            "UCXBufferRequest.get_request() is deprecated and will soon be removed, "
            "use the UCXBufferRequest.request property instead",
            FutureWarning,
            stacklevel=2,
        )
        return self.request

    def get_py_buffer(self) -> None|np.ndarray|DeviceBuffer:
        warnings.warn(
            "UCXBufferRequest.get_py_buffer() is deprecated and will soon be removed, "
            "use the UCXBufferRequest.py_buffer property instead",
            FutureWarning,
            stacklevel=2,
        )
        return self.py_buffer


cdef class UCXBufferRequests:
    cdef:
        RequestTagMultiPtr _ucxx_request_tag_multi
        bint _enable_python_future
        bint _completed
        tuple _buffer_requests
        tuple _requests

    def __init__(
        self,
        uintptr_t unique_ptr_buffer_requests,
        bint enable_python_future
    ) -> None:
        self._enable_python_future = enable_python_future
        self._completed = False
        self._requests = tuple()

        self._ucxx_request_tag_multi = (
            deref(<RequestTagMultiPtr *> unique_ptr_buffer_requests)
        )

    def __dealloc__(self) -> None:
        with nogil:
            self._ucxx_request_tag_multi.reset()

    def _populate_requests(self) -> None:
        cdef vector[BufferRequestPtr] requests
        if len(self._requests) == 0:
            requests = deref(self._ucxx_request_tag_multi)._bufferRequests
            total_requests = requests.size()
            self._buffer_requests = tuple([
                UCXBufferRequest(
                    <uintptr_t><void*>&(requests[i]),
                    self._enable_python_future
                )
                for i in range(total_requests)
            ])

            self._requests = tuple([br.request for br in self._buffer_requests])

    @property
    def completed(self) -> bool:
        cdef bint completed

        if self._completed is False:
            with nogil:
                completed = self._ucxx_request_tag_multi.get().isCompleted()
            self._completed = completed

        return self._completed

    @property
    def all_completed(self) -> bool:
        if self._completed is False:
            if self._ucxx_request_tag_multi.get()._isFilled is False:
                return False

            self._populate_requests()

            self._completed = all(
                [r.completed for r in self._requests]
            )

        return self._completed

    @property
    def status(self) -> ucx_status_t:
        cdef ucs_status_t status

        with nogil:
            status = self._ucxx_request_tag_multi.get().getStatus()

        return status

    @property
    def future(self) -> object:
        cdef PyObject* future_ptr

        with nogil:
            future_ptr = <PyObject*>self._ucxx_request_tag_multi.get().getFuture()

        return <object>future_ptr

    @property
    def py_buffers(self) -> tuple[None|np.ndarray|DeviceBuffer, ...]:
        if not self.completed:
            raise RuntimeError("Some requests are not completed yet")

        self._populate_requests()

        py_buffers = [br.py_buffer for br in self._buffer_requests]
        # PyBuffers that are None are headers
        return [b for b in py_buffers if b is not None]

    @property
    def requests(self) -> tuple[UCXRequest, ...]:
        self._populate_requests()
        return self._requests

    def is_completed(self) -> bool:
        warnings.warn(
            "UCXBufferRequests.is_completed() is deprecated and will soon be removed, "
            "use the UCXBufferRequests.completed property instead",
            FutureWarning,
            stacklevel=2,
        )
        return self.completed

    def is_completed_all(self) -> bool:
        warnings.warn(
            "UCXBufferRequests.is_completed_all() is deprecated and will soon be "
            "removed, use the UCXBufferRequests.all_completed property instead",
            FutureWarning,
            stacklevel=2,
        )
        return self.all_completed

    def check_error(self) -> None:
        with nogil:
            self._ucxx_request_tag_multi.get().checkError()

    def get_status(self) -> ucs_status_t:
        warnings.warn(
            "UCXBufferRequests.get_status() is deprecated and will soon be removed, "
            "use the UCXBufferRequests.status property instead",
            FutureWarning,
            stacklevel=2,
        )
        return self.status

    async def wait_yield(self) -> None:
        while True:
            if self.completed:
                for r in self._requests:
                    r.check_error()
                return
            await asyncio.sleep(0)

    def get_future(self) -> object:
        warnings.warn(
            "UCXBufferRequests.get_future() is deprecated and will soon be removed, "
            "use the UCXBufferRequests.future property instead",
            FutureWarning,
            stacklevel=2,
        )
        return self.future

    async def wait(self) -> None:
        if self._enable_python_future:
            await self.future
        else:
            await self.wait_yield()

    def get_requests(self) -> tuple[UCXRequest, ...]:
        warnings.warn(
            "UCXBufferRequests.get_requests() is deprecated and will soon be removed, "
            "use the UCXBufferRequests.requests property instead",
            FutureWarning,
            stacklevel=2,
        )
        return self.requests

    def get_py_buffers(self) -> tuple[None|np.ndarray|DeviceBuffer, ...]:
        warnings.warn(
            "UCXBufferRequests.get_py_buffers() is deprecated and will soon be "
            "removed, use the UCXBufferRequests.py_buffers property instead",
            FutureWarning,
            stacklevel=2,
        )
        return self.py_buffers


cdef void _endpoint_close_callback(void *args) with gil:
    """Callback function called when UCXEndpoint closes or errors"""
    cdef dict cb_data = <dict> args

    try:
        cb_data['cb_func'](
            *cb_data['cb_args'],
            **cb_data['cb_kwargs']
        )
    except Exception as e:
        logger.error(f"{type(e)} when calling endpoint close callback: {e}")


cdef class UCXEndpoint():
    cdef:
        shared_ptr[Endpoint] _endpoint
        uint64_t _context_feature_flags
        bint _cuda_support
        bint _enable_python_future
        dict _close_cb_data

    def __init__(self) -> None:
        raise TypeError("UCXListener cannot be instantiated directly.")

    def __dealloc__(self) -> None:
        with nogil:
            self._endpoint.reset()

    @classmethod
    def create(
            cls,
            UCXWorker worker,
            str ip_address,
            uint16_t port,
            bint endpoint_error_handling
    ) -> UCXEndpoint:
        cdef UCXEndpoint endpoint = UCXEndpoint.__new__(UCXEndpoint)
        cdef shared_ptr[Context] ucxx_context
        cdef string addr = ip_address.encode("utf-8")

        endpoint._enable_python_future = worker.enable_python_future

        with nogil:
            ucxx_context = dynamic_pointer_cast[Context, Component](
                worker._worker.get().getParent()
            )

            endpoint._context_feature_flags = ucxx_context.get().getFeatureFlags()
            endpoint._cuda_support = ucxx_context.get().hasCudaSupport()
            endpoint._endpoint = worker._worker.get().createEndpointFromHostname(
                addr, port, endpoint_error_handling
            )

        return endpoint

    @classmethod
    def create_from_conn_request(
            cls,
            UCXListener listener,
            uintptr_t conn_request,
            bint endpoint_error_handling
    ) -> UCXEndpoint:
        cdef UCXEndpoint endpoint = UCXEndpoint.__new__(UCXEndpoint)
        cdef shared_ptr[Context] ucxx_context
        cdef shared_ptr[Worker] ucxx_worker

        endpoint._enable_python_future = listener.enable_python_future

        with nogil:
            ucxx_worker = dynamic_pointer_cast[Worker, Component](
                listener._listener.get().getParent()
            )
            ucxx_context = dynamic_pointer_cast[Context, Component](
                ucxx_worker.get().getParent()
            )

            endpoint._context_feature_flags = ucxx_context.get().getFeatureFlags()
            endpoint._cuda_support = ucxx_context.get().hasCudaSupport()
            endpoint._endpoint = listener._listener.get().createEndpointFromConnRequest(
                <ucp_conn_request_h>conn_request, endpoint_error_handling
            )

        return endpoint

    @classmethod
    def create_from_worker_address(
            cls,
            UCXWorker worker,
            UCXAddress address,
            bint endpoint_error_handling
    ) -> UCXEndpoint:
        cdef UCXEndpoint endpoint = UCXEndpoint.__new__(UCXEndpoint)
        cdef shared_ptr[Context] ucxx_context
        cdef shared_ptr[Address] ucxx_address = address._address

        endpoint._enable_python_future = worker.enable_python_future

        with nogil:
            ucxx_context = dynamic_pointer_cast[Context, Component](
                worker._worker.get().getParent()
            )

            endpoint._context_feature_flags = ucxx_context.get().getFeatureFlags()
            endpoint._cuda_support = ucxx_context.get().hasCudaSupport()
            endpoint._endpoint = worker._worker.get().createEndpointFromWorkerAddress(
                ucxx_address, endpoint_error_handling
            )

        return endpoint

    @property
    def handle(self) -> int:
        cdef ucp_ep_h handle

        with nogil:
            handle = self._endpoint.get().getHandle()

        return int(<uintptr_t>handle)

    @property
    def ucxx_ptr(self) -> int:
        cdef Endpoint* endpoint

        with nogil:
            endpoint = self._endpoint.get()

        return int(<uintptr_t>endpoint)

    @property
    def worker_handle(self) -> int:
        cdef ucp_worker_h handle

        with nogil:
            handle = self._endpoint.get().getWorker().get().getHandle()

        return int(<uintptr_t>handle)

    @property
    def ucxx_worker_ptr(self) -> int:
        cdef Worker* worker

        with nogil:
            worker = self._endpoint.get().getWorker().get()

        return int(<uintptr_t>worker)

    @property
    def alive(self) -> bool:
        cdef bint alive

        with nogil:
            alive = self._endpoint.get().isAlive()

        return alive

    def close(self, uint64_t period=0, uint64_t max_attempts=1) -> None:
        cdef uint64_t c_period = period
        cdef uint64_t c_max_attempts = max_attempts

        with nogil:
            self._endpoint.get().close(c_period, c_max_attempts)

    def am_probe(self) -> bool:
        cdef ucp_ep_h handle
        cdef shared_ptr[Worker] worker
        cdef bint ep_matched

        with nogil:
            handle = self._endpoint.get().getHandle()
            worker = self._endpoint.get().getWorker()
            ep_matched = worker.get().amProbe(handle)

        return ep_matched

    def am_send(self, Array arr) -> UCXRequest:
        cdef void* buf = <void*>arr.ptr
        cdef size_t nbytes = arr.nbytes
        cdef bint cuda_array = arr.cuda
        cdef shared_ptr[Request] req

        if not self._context_feature_flags & Feature.AM.value:
            raise ValueError("UCXContext must be created with `Feature.AM`")

        with nogil:
            req = self._endpoint.get().amSend(
                buf,
                nbytes,
                UCS_MEMORY_TYPE_CUDA if cuda_array else UCS_MEMORY_TYPE_HOST,
                self._enable_python_future
            )

        return UCXRequest(<uintptr_t><void*>&req, self._enable_python_future)

    def am_recv(self) -> UCXRequest:
        cdef shared_ptr[Request] req

        if not self._context_feature_flags & Feature.AM.value:
            raise ValueError("UCXContext must be created with `Feature.AM`")

        with nogil:
            req = self._endpoint.get().amRecv(self._enable_python_future)

        return UCXRequest(<uintptr_t><void*>&req, self._enable_python_future)

    def stream_send(self, Array arr) -> UCXRequest:
        cdef void* buf = <void*>arr.ptr
        cdef size_t nbytes = arr.nbytes
        cdef shared_ptr[Request] req

        if not self._context_feature_flags & Feature.STREAM.value:
            raise ValueError("UCXContext must be created with `Feature.STREAM`")
        if arr.cuda and not self._cuda_support:
            raise ValueError(
                "UCX is not configured with CUDA support, please ensure that the "
                "available UCX on your environment is built against CUDA and that "
                "`cuda` or `cuda_copy` are present in `UCX_TLS` or that it is using "
                "the default `UCX_TLS=all`."
            )

        with nogil:
            req = self._endpoint.get().streamSend(
                buf,
                nbytes,
                self._enable_python_future
            )

        return UCXRequest(<uintptr_t><void*>&req, self._enable_python_future)

    def stream_recv(self, Array arr) -> UCXRequest:
        cdef void* buf = <void*>arr.ptr
        cdef size_t nbytes = arr.nbytes
        cdef shared_ptr[Request] req

        if not self._context_feature_flags & Feature.STREAM.value:
            raise ValueError("UCXContext must be created with `Feature.STREAM`")
        if arr.cuda and not self._cuda_support:
            raise ValueError(
                "UCX is not configured with CUDA support, please ensure that the "
                "available UCX on your environment is built against CUDA and that "
                "`cuda` or `cuda_copy` are present in `UCX_TLS` or that it is using "
                "the default `UCX_TLS=all`."
            )

        with nogil:
            req = self._endpoint.get().streamRecv(
                buf,
                nbytes,
                self._enable_python_future
            )

        return UCXRequest(<uintptr_t><void*>&req, self._enable_python_future)

    def tag_send(self, Array arr, UCXXTag tag) -> UCXRequest:
        cdef void* buf = <void*>arr.ptr
        cdef size_t nbytes = arr.nbytes
        cdef shared_ptr[Request] req
        cdef Tag cpp_tag = <Tag><size_t>tag.value

        if not self._context_feature_flags & Feature.TAG.value:
            raise ValueError("UCXContext must be created with `Feature.TAG`")
        if arr.cuda and not self._cuda_support:
            raise ValueError(
                "UCX is not configured with CUDA support, please ensure that the "
                "available UCX on your environment is built against CUDA and that "
                "`cuda` or `cuda_copy` are present in `UCX_TLS` or that it is using "
                "the default `UCX_TLS=all`."
            )

        with nogil:
            req = self._endpoint.get().tagSend(
                buf,
                nbytes,
                cpp_tag,
                self._enable_python_future
            )

        return UCXRequest(<uintptr_t><void*>&req, self._enable_python_future)

    def tag_recv(
        self,
        Array arr,
        UCXXTag tag,
        UCXXTagMask tag_mask=UCXXTagMaskFull
    ) -> UCXRequest:
        cdef void* buf = <void*>arr.ptr
        cdef size_t nbytes = arr.nbytes
        cdef shared_ptr[Request] req
        cdef Tag cpp_tag = <Tag><size_t>tag.value
        cdef TagMask cpp_tag_mask = <TagMask><size_t>tag_mask.value

        if not self._context_feature_flags & Feature.TAG.value:
            raise ValueError("UCXContext must be created with `Feature.TAG`")
        if arr.cuda and not self._cuda_support:
            raise ValueError(
                "UCX is not configured with CUDA support, please ensure that the "
                "available UCX on your environment is built against CUDA and that "
                "`cuda` or `cuda_copy` are present in `UCX_TLS` or that it is using "
                "the default `UCX_TLS=all`."
            )

        with nogil:
            req = self._endpoint.get().tagRecv(
                buf,
                nbytes,
                cpp_tag,
                cpp_tag_mask,
                self._enable_python_future
            )

        return UCXRequest(<uintptr_t><void*>&req, self._enable_python_future)

    def tag_send_multi(self, tuple arrays, UCXXTag tag) -> UCXBufferRequests:
        cdef vector[void*] v_buffer
        cdef vector[size_t] v_size
        cdef vector[int] v_is_cuda
        cdef shared_ptr[Request] ucxx_buffer_requests
        cdef Tag cpp_tag = <Tag><size_t>tag.value

        for arr in arrays:
            if not isinstance(arr, Array):
                raise ValueError(
                    "All elements of the `arrays` should be of `Array` type"
                )
            if arr.cuda and not self._cuda_support:
                raise ValueError(
                    "UCX is not configured with CUDA support, please ensure that the "
                    "available UCX on your environment is built against CUDA and that "
                    "`cuda` or `cuda_copy` are present in `UCX_TLS` or that it is "
                    "using the default `UCX_TLS=all`."
                )

        for arr in arrays:
            v_buffer.push_back(<void*><uintptr_t>arr.ptr)
            v_size.push_back(arr.nbytes)
            v_is_cuda.push_back(arr.cuda)

        with nogil:
            ucxx_buffer_requests = self._endpoint.get().tagMultiSend(
                v_buffer,
                v_size,
                v_is_cuda,
                cpp_tag,
                self._enable_python_future,
            )

        return UCXBufferRequests(
            <uintptr_t><void*>&ucxx_buffer_requests, self._enable_python_future,
        )

    def tag_recv_multi(
        self,
        UCXXTag tag,
        UCXXTagMask tag_mask = UCXXTagMaskFull,
    ) -> UCXBufferRequests:
        cdef shared_ptr[Request] ucxx_buffer_requests
        cdef Tag cpp_tag = <Tag><size_t>tag.value
        cdef TagMask cpp_tag_mask = <TagMask><size_t>tag_mask.value

        with nogil:
            ucxx_buffer_requests = self._endpoint.get().tagMultiRecv(
                cpp_tag, cpp_tag_mask, self._enable_python_future
            )

        return UCXBufferRequests(
            <uintptr_t><void*>&ucxx_buffer_requests, self._enable_python_future,
        )

    def is_alive(self) -> bool:
        warnings.warn(
            "UCXEndpoint.is_alive() is deprecated and will soon be removed, "
            "use the UCXEndpoint.alive property instead",
            FutureWarning,
            stacklevel=2,
        )
        return self.alive

    def raise_on_error(self) -> None:
        with nogil:
            self._endpoint.get().raiseOnError()

    def set_close_callback(
            self,
            cb_func,
            tuple cb_args=None,
            dict cb_kwargs=None
    ) -> None:
        if cb_args is None:
            cb_args = ()
        if cb_kwargs is None:
            cb_kwargs = {}

        self._close_cb_data = {
            "cb_func": cb_func,
            "cb_args": cb_args,
            "cb_kwargs": cb_kwargs,
        }

        cdef function[void(void*)]* func_close_callback = (
            new function[void(void*)](_endpoint_close_callback)
        )
        with nogil:
            self._endpoint.get().setCloseCallback(
                deref(func_close_callback), <void*>self._close_cb_data
            )
        del func_close_callback


cdef void _listener_callback(ucp_conn_request_h conn_request, void *args) with gil:
    """Callback function used by UCXListener"""
    cdef dict cb_data = <dict> args

    try:
        cb_data['cb_func'](
            (
                cb_data['listener']().create_endpoint_from_conn_request(
                    int(<uintptr_t>conn_request), True
                ) if 'listener' in cb_data else
                int(<uintptr_t>conn_request)
            ),
            *cb_data['cb_args'],
            **cb_data['cb_kwargs']
        )
    except Exception as e:
        logger.error(f"{type(e)} when calling listener callback: {e}")


cdef class UCXListener():
    cdef:
        shared_ptr[Listener] _listener
        bint _enable_python_future
        dict _cb_data
        object __weakref__

    def __init__(self) -> None:
        raise TypeError("UCXListener cannot be instantiated directly.")

    def __dealloc__(self) -> None:
        with nogil:
            self._listener.reset()

    @classmethod
    def create(
            cls,
            UCXWorker worker,
            uint16_t port,
            cb_func,
            tuple cb_args=None,
            dict cb_kwargs=None,
            bint deliver_endpoint=False,
    ) -> UCXListener:
        if cb_args is None:
            cb_args = ()
        if cb_kwargs is None:
            cb_kwargs = {}

        cdef UCXListener listener = UCXListener.__new__(UCXListener)
        cdef ucp_listener_conn_callback_t listener_cb = (
            <ucp_listener_conn_callback_t>_listener_callback
        )
        cdef dict cb_data = {
            "cb_func": cb_func,
            "cb_args": cb_args,
            "cb_kwargs": cb_kwargs,
        }
        if deliver_endpoint is True:
            cb_data["listener"] = weakref.ref(listener)

        listener._cb_data = cb_data
        listener._enable_python_future = worker.enable_python_future

        with nogil:
            listener._listener = worker._worker.get().createListener(
                port, listener_cb, <void*>listener._cb_data
            )

        return listener

    @property
    def port(self) -> int:
        cdef uint16_t port

        with nogil:
            port = self._listener.get().getPort()

        return port

    @property
    def ip(self) -> str:
        cdef string ip

        with nogil:
            ip = self._listener.get().getIp()

        return ip.decode("utf-8")

    @property
    def enable_python_future(self) -> bool:
        return self._enable_python_future

    def create_endpoint_from_conn_request(
            self,
            uintptr_t conn_request,
            bint endpoint_error_handling
    ) -> UCXEndpoint:
        return UCXEndpoint.create_from_conn_request(
            self, conn_request, endpoint_error_handling,
        )

    def is_python_future_enabled(self) -> bool:
        warnings.warn(
            "UCXListener.is_python_future_enabled() is deprecated and will soon be "
            "removed, use the UCXListener.enable_python_future property instead",
            FutureWarning,
            stacklevel=2,
        )
        return self.enable_python_future


def get_current_options() -> dict:
    """
    Returns the current UCX options
    if UCX were to be initialized now.
    """
    return UCXConfig().config


def get_ucx_version() -> tuple[int, int, int]:
    cdef unsigned int a, b, c
    ucp_get_version(&a, &b, &c)
    return (a, b, c)<|MERGE_RESOLUTION|>--- conflicted
+++ resolved
@@ -582,8 +582,7 @@
         with nogil:
             self._worker.get().initBlockingProgressMode()
 
-<<<<<<< HEAD
-    def arm(self):
+    def arm(self) -> bool:
         cdef bint armed
 
         with nogil:
@@ -592,7 +591,7 @@
         return armed
 
     @property
-    def epoll_file_descriptor(self):
+    def epoll_file_descriptor(self) -> int:
         cdef int epoll_file_descriptor = 0
 
         with nogil:
@@ -600,10 +599,7 @@
 
         return epoll_file_descriptor
 
-    def progress(self):
-=======
     def progress(self) -> None:
->>>>>>> 2249bed6
         with nogil:
             self._worker.get().progress()
 
