# SPDX-FileCopyrightText: Copyright (c) 2022-2023, NVIDIA CORPORATION & AFFILIATES.
# SPDX-License-Identifier: BSD-3-Clause


import asyncio
import enum
import functools
import logging
import warnings
import weakref

from cpython.buffer cimport PyBUF_FORMAT, PyBUF_ND, PyBUF_WRITABLE
from cpython.ref cimport PyObject
from cython.operator cimport dereference as deref
from libc.stdint cimport uintptr_t
from libcpp cimport nullptr
from libcpp.functional cimport function
from libcpp.memory cimport (
    dynamic_pointer_cast,
    make_shared,
    make_unique,
    shared_ptr,
    unique_ptr,
)
from libcpp.string cimport string
from libcpp.utility cimport move
from libcpp.vector cimport vector

import numpy as np

from rmm._lib.device_buffer cimport DeviceBuffer

from .arr cimport Array
from .ucxx_api cimport *

include "tag.pyx"

logger = logging.getLogger("ucx")


np.import_array()


cdef ptr_to_ndarray(void* ptr, np.npy_intp N):
    cdef np.ndarray[np.uint8_t, ndim=1, mode="c"] arr = (
        np.PyArray_SimpleNewFromData(1, &N, np.NPY_UINT8, <np.uint8_t*>ptr)
    )
    PyArray_ENABLEFLAGS(arr, NPY_ARRAY_OWNDATA)
    return arr


def _get_rmm_buffer(uintptr_t recv_buffer_ptr):
    cdef RMMBuffer* rmm_buffer = <RMMBuffer*>recv_buffer_ptr
    return DeviceBuffer.c_from_unique_ptr(move(rmm_buffer.release()))


def _get_host_buffer(uintptr_t recv_buffer_ptr):
    cdef HostBuffer* host_buffer = <HostBuffer*>recv_buffer_ptr
    cdef size_t size = host_buffer.getSize()
    return ptr_to_ndarray(host_buffer.release(), size)


cdef shared_ptr[Buffer] _rmm_am_allocator(size_t length):
    cdef shared_ptr[RMMBuffer] rmm_buffer = make_shared[RMMBuffer](length)
    return dynamic_pointer_cast[Buffer, RMMBuffer](rmm_buffer)


###############################################################################
#                               Exceptions                                    #
###############################################################################

UCXError = None

UCXNoMessageError = None
UCXNoResourceError = None
UCXIOError = None
UCXNoMemoryError = None
UCXInvalidParamError = None
UCXUnreachableError = None
UCXInvalidAddrError = None
UCXNotImplementedError = None
UCXMessageTruncatedError = None
UCXNoProgressError = None
UCXBufferTooSmallError = None
UCXNoElemError = None
UCXSomeConnectsFailedError = None
UCXNoDeviceError = None
UCXBusyError = None
UCXCanceledError = None
UCXShmemSegmentError = None
UCXAlreadyExistsError = None
UCXOutOfRangeError = None
UCXTimedOutError = None
UCXExceedsLimitError = None
UCXUnsupportedError = None
UCXRejectedError = None
UCXNotConnectedError = None
UCXConnectionResetError = None
UCXFirstLinkFailureError = None
UCXLastLinkFailureError = None
UCXFirstEndpointFailureError = None
UCXEndpointTimeoutError = None
UCXLastEndpointFailureError = None

UCXCloseError = None
UCXConfigError = None

# Legacy names
UCXCanceled = None
UCXMsgTruncated = None


def _create_exceptions():
    global UCXError

    global UCXNoMessageError
    global UCXNoResourceError
    global UCXIOError
    global UCXNoMemoryError
    global UCXInvalidParamError
    global UCXUnreachableError
    global UCXInvalidAddrError
    global UCXNotImplementedError
    global UCXMessageTruncatedError
    global UCXNoProgressError
    global UCXBufferTooSmallError
    global UCXNoElemError
    global UCXSomeConnectsFailedError
    global UCXNoDeviceError
    global UCXBusyError
    global UCXCanceledError
    global UCXShmemSegmentError
    global UCXAlreadyExistsError
    global UCXOutOfRangeError
    global UCXTimedOutError
    global UCXExceedsLimitError
    global UCXUnsupportedError
    global UCXRejectedError
    global UCXNotConnectedError
    global UCXConnectionResetError
    global UCXFirstLinkFailureError
    global UCXLastLinkFailureError
    global UCXFirstEndpointFailureError
    global UCXEndpointTimeoutError
    global UCXLastEndpointFailureError

    global UCXCloseError
    global UCXConfigError

    # Legacy names
    global UCXCanceled
    global UCXMsgTruncated

    create_exceptions()

    UCXError = <object>UCXXError

    UCXNoMessageError = <object>UCXXNoMessageError
    UCXNoResourceError = <object>UCXXNoResourceError
    UCXIOError = <object>UCXXIOError
    UCXNoMemoryError = <object>UCXXNoMemoryError
    UCXInvalidParamError = <object>UCXXInvalidParamError
    UCXUnreachableError = <object>UCXXUnreachableError
    UCXInvalidAddrError = <object>UCXXInvalidAddrError
    UCXNotImplementedError = <object>UCXXNotImplementedError
    UCXMessageTruncatedError = <object>UCXXMessageTruncatedError
    UCXNoProgressError = <object>UCXXNoProgressError
    UCXBufferTooSmallError = <object>UCXXBufferTooSmallError
    UCXNoElemError = <object>UCXXNoElemError
    UCXSomeConnectsFailedError = <object>UCXXSomeConnectsFailedError
    UCXNoDeviceError = <object>UCXXNoDeviceError
    UCXBusyError = <object>UCXXBusyError
    UCXCanceledError = <object>UCXXCanceledError
    UCXShmemSegmentError = <object>UCXXShmemSegmentError
    UCXAlreadyExistsError = <object>UCXXAlreadyExistsError
    UCXOutOfRangeError = <object>UCXXOutOfRangeError
    UCXTimedOutError = <object>UCXXTimedOutError
    UCXExceedsLimitError = <object>UCXXExceedsLimitError
    UCXUnsupportedError = <object>UCXXUnsupportedError
    UCXRejectedError = <object>UCXXRejectedError
    UCXNotConnectedError = <object>UCXXNotConnectedError
    UCXConnectionResetError = <object>UCXXConnectionResetError
    UCXFirstLinkFailureError = <object>UCXXFirstLinkFailureError
    UCXLastLinkFailureError = <object>UCXXLastLinkFailureError
    UCXFirstEndpointFailureError = <object>UCXXFirstEndpointFailureError
    UCXEndpointTimeoutError = <object>UCXXEndpointTimeoutError
    UCXLastEndpointFailureError = <object>UCXXLastEndpointFailureError

    UCXCloseError = <object>UCXXCloseError
    UCXConfigError = <object>UCXXConfigError

    # Define legacy names
    # TODO: Deprecate and remove
    UCXCanceled = UCXCanceledError
    UCXMsgTruncated = UCXMessageTruncatedError


###############################################################################
#                                   Types                                     #
###############################################################################

class Feature(enum.Enum):
    TAG = UCP_FEATURE_TAG
    RMA = UCP_FEATURE_RMA
    AMO32 = UCP_FEATURE_AMO32
    AMO64 = UCP_FEATURE_AMO64
    WAKEUP = UCP_FEATURE_WAKEUP
    STREAM = UCP_FEATURE_STREAM
    AM = UCP_FEATURE_AM


class PythonRequestNotifierWaitState(enum.Enum):
    Ready = RequestNotifierWaitState.Ready
    Timeout = RequestNotifierWaitState.Timeout
    Shutdown = RequestNotifierWaitState.Shutdown


###############################################################################
#                                   Classes                                   #
###############################################################################

cdef class UCXConfig():
    cdef:
        unique_ptr[Config] _config
        bint _enable_python_future
        dict _cb_data

    def __init__(self, ConfigMap user_options=ConfigMap()) -> None:
        # TODO: Replace unique_ptr by stack object. Rule-of-five is not allowed
        # by Config, and Cython seems not to handle constructors without moving
        # in `__init__`.
        self._config = move(make_unique[Config](user_options))

    def __dealloc__(self) -> None:
        with nogil:
            self._config.reset()

    @property
    def config(self) -> dict:
        cdef ConfigMap config_map = self._config.get().get()
        return {
            item.first.decode("utf-8"): item.second.decode("utf-8")
            for item in config_map
        }

    def get(self) -> dict:
        warnings.warn(
            "UCXConfig.get() is deprecated and will soon be removed, "
            "use the UCXConfig.config property instead",
            FutureWarning,
            stacklevel=2,
        )
        return self.config


cdef class UCXContext():
    """Python representation of `ucp_context_h`

    Parameters
    ----------
    config_dict: Mapping[str, str]
        UCX options such as "MEMTYPE_CACHE=n" and "SEG_SIZE=3M"
    feature_flags: Iterable[Feature]
        Tuple of UCX feature flags
    """
    cdef:
        shared_ptr[Context] _context
        dict _config

    def __init__(
        self,
<<<<<<< HEAD
        dict config_dict={},
        tuple feature_flags=(
=======
        config_dict=None,
        feature_flags=(
>>>>>>> 73b9fa4a
            Feature.TAG,
            Feature.WAKEUP,
            Feature.STREAM,
            Feature.AM,
            Feature.RMA
        )
    ) -> None:
        cdef ConfigMap cpp_config_in, cpp_config_out
        cdef dict context_config

        if config_dict is None:
            config_dict = {}

        for k, v in config_dict.items():
            cpp_config_in[k.encode("utf-8")] = v.encode("utf-8")
        cdef uint64_t feature_flags_uint = functools.reduce(
            lambda x, y: x | y.value, feature_flags, 0
        )

        with nogil:
            self._context = createContext(cpp_config_in, feature_flags_uint)
            cpp_config_out = self._context.get().getConfig()

        context_config = cpp_config_out

        self._config = {
            k.decode("utf-8"): v.decode("utf-8") for k, v in context_config.items()
        }

        logger.info("UCP initiated using config: ")
        for k, v in self._config.items():
            logger.info(f"  {k}, {v}")

    def __dealloc__(self) -> None:
        with nogil:
            self._context.reset()

    @property
    def config(self) -> dict:
        return self._config

    @property
    def feature_flags(self) -> int:
        return int(self._context.get().getFeatureFlags())

    @property
    def cuda_support(self) -> bool:
        return bool(self._context.get().hasCudaSupport())

    @property
    def handle(self) -> int:
        cdef ucp_context_h handle

        with nogil:
            handle = self._context.get().getHandle()

        return int(<uintptr_t>handle)

    @property
    def info(self) -> str:
        cdef Context* ucxx_context
        cdef string info

        with nogil:
            ucxx_context = self._context.get()
            info = ucxx_context.getInfo()

        return info.decode("utf-8")

    cpdef dict get_config(self):
        warnings.warn(
            "UCXContext.get_config() is deprecated and will soon be removed, "
            "use the UCXContext.config property instead",
            FutureWarning,
            stacklevel=2,
        )
        return self.config


cdef class UCXAddress():
    cdef:
        shared_ptr[Address] _address
        size_t _length
        ucp_address_t *_handle
        string _string

    def __init__(self) -> None:
        raise TypeError("UCXListener cannot be instantiated directly.")

    def __dealloc__(self) -> None:
        with nogil:
            self._handle = NULL
            self._address.reset()

    @classmethod
    def create_from_worker(cls, UCXWorker worker) -> UCXAddress:
        cdef UCXAddress address = UCXAddress.__new__(UCXAddress)

        with nogil:
            address._address = worker._worker.get().getAddress()
            address._handle = address._address.get().getHandle()
            address._length = address._address.get().getLength()
            address._string = address._address.get().getString()

        return address

    @classmethod
    def create_from_string(cls, string address_str) -> UCXAddress:
        cdef UCXAddress address = UCXAddress.__new__(UCXAddress)
        cdef string cpp_address_str = address_str

        with nogil:
            address._address = createAddressFromString(cpp_address_str)
            address._handle = address._address.get().getHandle()
            address._length = address._address.get().getLength()
            address._string = address._address.get().getString()

        return address

    @classmethod
    def create_from_buffer(cls, bytes buffer) -> UCXAddress:
        cdef string address_str

        buf = Array(buffer)
        assert buf.c_contiguous

        address_str = string(<char*>buf.ptr, <size_t>buf.nbytes)

        return UCXAddress.create_from_string(address_str)

    # For old UCX-Py API compatibility
    @classmethod
    def from_worker(cls, UCXWorker worker) -> UCXAddress:
        cdef UCXAddress address = UCXAddress.__new__(UCXAddress)

        warnings.warn(
            "UCXAddress.from_worker() is deprecated and will soon be removed, "
            "use UCXWorker.create_from_worker() instead",
            FutureWarning,
            stacklevel=2,
        )

        return cls.create_from_worker(worker)

    @property
    def address(self) -> int:
        return int(<uintptr_t>self._handle)

    @property
    def length(self) -> int:
        return int(self._length)

    @property
    def string(self) -> bytes:
        return bytes(self._string)

<<<<<<< HEAD
    def __getbuffer__(self, Py_buffer *buffer, int flags) -> None:
        cdef Address* address_ptr = self._address.get()

=======
    def __getbuffer__(self, Py_buffer *buffer, int flags):
>>>>>>> 73b9fa4a
        if bool(flags & PyBUF_WRITABLE):
            raise BufferError("Requested writable view on readonly data")
        buffer.buf = self._handle
        buffer.len = self._length
        buffer.obj = self
        buffer.readonly = True
        buffer.itemsize = 1
        if bool(flags & PyBUF_FORMAT):
            buffer.format = b"B"
        else:
            buffer.format = NULL
        buffer.ndim = 1
        if bool(flags & PyBUF_ND):
            buffer.shape = &buffer.len
        else:
            buffer.shape = NULL
        buffer.strides = NULL
        buffer.suboffsets = NULL
        buffer.internal = NULL

    def __releasebuffer__(self, Py_buffer *buffer) -> None:
        pass

    def __reduce__(self) -> tuple:
        return (UCXAddress.create_from_buffer, (self.string,))

    def __hash__(self) -> int:
        return hash(bytes(self.string))


cdef void _generic_callback(void *args) with gil:
    """Callback function called when UCXEndpoint closes or errors"""
    cdef dict cb_data = <dict> args

    try:
        cb_data['cb_func'](
            *cb_data['cb_args'],
            **cb_data['cb_kwargs']
        )
    except Exception as e:
        pass


cdef class UCXWorker():
    """Python representation of `ucp_worker_h`"""
    cdef:
        shared_ptr[Worker] _worker
        dict _progress_thread_start_cb_data
        bint _enable_delayed_submission
        bint _enable_python_future
        uint64_t _context_feature_flags

    def __init__(
            self,
            UCXContext context,
            bint enable_delayed_submission=False,
            bint enable_python_future=False,
    ) -> None:
        cdef bint ucxx_enable_delayed_submission = enable_delayed_submission
        cdef bint ucxx_enable_python_future = enable_python_future
        cdef AmAllocatorType rmm_am_allocator

        self._context_feature_flags = <uint64_t>(context.feature_flags)

        with nogil:
            self._worker = createPythonWorker(
                context._context,
                ucxx_enable_delayed_submission,
                ucxx_enable_python_future,
            )
            self._enable_delayed_submission = (
                self._worker.get().isDelayedRequestSubmissionEnabled()
            )
            self._enable_python_future = self._worker.get().isFutureEnabled()

            if self._context_feature_flags & UCP_FEATURE_AM:
                rmm_am_allocator = <AmAllocatorType>(&_rmm_am_allocator)
                self._worker.get().registerAmAllocator(
                    UCS_MEMORY_TYPE_CUDA, rmm_am_allocator
                )

    def __dealloc__(self) -> None:
        with nogil:
            self._worker.reset()

    @property
    def handle(self) -> int:
        cdef ucp_worker_h handle

        with nogil:
            handle = self._worker.get().getHandle()

        return int(<uintptr_t>handle)

    @property
    def ucxx_ptr(self) -> int:
        cdef Worker* worker

        with nogil:
            worker = self._worker.get()

        return int(<uintptr_t>worker)

    @property
    def info(self) -> str:
        cdef Worker* ucxx_worker
        cdef string info

        with nogil:
            ucxx_worker = self._worker.get()
            info = ucxx_worker.getInfo()

        return info.decode("utf-8")

    @property
    def address(self) -> UCXAddress:
        return UCXAddress.create_from_worker(self)

    @property
    def enable_delayed_submission(self) -> bool:
        return self._enable_delayed_submission

    @property
    def enable_python_future(self) -> bool:
        return self._enable_python_future

    def get_address(self) -> UCXAddress:
        warnings.warn(
            "UCXWorker.get_address() is deprecated and will soon be removed, "
            "use the UCXWorker.address property instead",
            FutureWarning,
            stacklevel=2,
        )
        return self.address

    def create_endpoint_from_hostname(
            self,
            str ip_address,
            uint16_t port,
            bint endpoint_error_handling
    ) -> UCXEndpoint:
        return UCXEndpoint.create(self, ip_address, port, endpoint_error_handling)

    def create_endpoint_from_worker_address(
            self,
            UCXAddress address,
            bint endpoint_error_handling
    ) -> UCXEndpoint:
        return UCXEndpoint.create_from_worker_address(
            self, address, endpoint_error_handling
        )

    def init_blocking_progress_mode(self) -> None:
        with nogil:
            self._worker.get().initBlockingProgressMode()

    def progress(self) -> None:
        with nogil:
            self._worker.get().progress()

    def progress_once(self) -> bool:
        cdef bint progress_made

        with nogil:
            progress_made = self._worker.get().progressOnce()

        return progress_made

    def progress_worker_event(self, int epoll_timeout=-1) -> None:
        cdef int ucxx_epoll_timeout = epoll_timeout

        with nogil:
            self._worker.get().progressWorkerEvent(ucxx_epoll_timeout)

    def start_progress_thread(self, bint polling_mode=False, int epoll_timeout=-1) -> None:
        cdef int ucxx_epoll_timeout = epoll_timeout

        with nogil:
            self._worker.get().startProgressThread(
                polling_mode, epoll_timeout=ucxx_epoll_timeout
            )

    def stop_progress_thread(self) -> None:
        with nogil:
            self._worker.get().stopProgressThread()

    def cancel_inflight_requests(self, uint64_t period=0, uint64_t max_attempts=1) -> int:
        cdef uint64_t c_period = period
        cdef uint64_t c_max_attempts = max_attempts
        cdef size_t num_canceled

        with nogil:
            num_canceled = self._worker.get().cancelInflightRequests(
                c_period, c_max_attempts
            )

        return num_canceled

    def tag_probe(self, UCXXTag tag) -> bool:
        cdef bint tag_matched
        cdef Tag cpp_tag = <Tag><size_t>tag.value

        with nogil:
            tag_matched = self._worker.get().tagProbe(cpp_tag)

        return tag_matched

    def set_progress_thread_start_callback(
            self, cb_func, tuple cb_args=None, dict cb_kwargs=None
    ) -> None:
        if cb_args is None:
            cb_args = ()
        if cb_kwargs is None:
            cb_kwargs = {}

        self._progress_thread_start_cb_data = {
            "cb_func": cb_func,
            "cb_args": cb_args,
            "cb_kwargs": cb_kwargs,
        }

        cdef function[void(void*)]* func_generic_callback = (
            new function[void(void*)](_generic_callback)
        )
        with nogil:
            self._worker.get().setProgressThreadStartCallback(
                deref(func_generic_callback), <void*>self._progress_thread_start_cb_data
            )
        del func_generic_callback

    def stop_request_notifier_thread(self) -> None:
        with nogil:
            self._worker.get().stopRequestNotifierThread()

    def wait_request_notifier(
            self,
            uint64_t
            period_ns=0
    ) -> PythonRequestNotifierWaitState:
        cdef RequestNotifierWaitState state
        cdef uint64_t p = period_ns

        with nogil:
            state = self._worker.get().waitRequestNotifier(p)

        return PythonRequestNotifierWaitState(state)

    def run_request_notifier(self) -> None:
        with nogil:
            self._worker.get().runRequestNotifier()

    def populate_python_futures_pool(self) -> None:
        with nogil:
            self._worker.get().populateFuturesPool()

    def is_delayed_submission_enabled(self) -> bool:
        warnings.warn(
            "UCXWorker.is_delayed_submission_enabled() is deprecated and will soon "
            "be removed, use the UCXWorker.enable_delayed_submission property instead",
            FutureWarning,
            stacklevel=2,
        )
        return self.enable_delayed_submission

    def is_python_future_enabled(self) -> bool:
        warnings.warn(
            "UCXWorker.is_python_future_enabled() is deprecated and will soon be "
            "removed, use the UCXWorker.enable_python_future property instead",
            FutureWarning,
            stacklevel=2,
        )
        return self.enable_python_future

    def tag_recv(
<<<<<<< HEAD
            self,
            Array arr,
            UCXXTag tag,
            UCXXTagMask tag_mask=UCXXTagMaskFull,
    ) -> UCXRequest:
=======
        self,
        Array arr,
        tag: UCXXTagMask,
        tag_mask: UCXXTagMask = UCXXTagMaskFull
    ):
        if not isinstance(tag, UCXXTag):
            raise TypeError(f"The `tag` object must be of type {UCXXTag}")
        if not isinstance(tag_mask, UCXXTagMask):
            raise TypeError(f"The `tag_mask` object must be of type {UCXXTagMask}")
>>>>>>> 73b9fa4a
        cdef void* buf = <void*>arr.ptr
        cdef size_t nbytes = arr.nbytes
        cdef shared_ptr[Request] req
        cdef Tag cpp_tag = <Tag><size_t>tag.value
        cdef TagMask cpp_tag_mask = <TagMask><size_t>tag_mask.value

        if not self._context_feature_flags & Feature.TAG.value:
            raise ValueError("UCXContext must be created with `Feature.TAG`")

        with nogil:
            req = self._worker.get().tagRecv(
                buf,
                nbytes,
                cpp_tag,
                cpp_tag_mask,
                self._enable_python_future
            )

        return UCXRequest(<uintptr_t><void*>&req, self._enable_python_future)


cdef class UCXRequest():
    cdef:
        shared_ptr[Request] _request
        bint _enable_python_future
        bint _completed

    def __init__(self, uintptr_t shared_ptr_request, bint enable_python_future) -> None:
        self._request = deref(<shared_ptr[Request] *> shared_ptr_request)
        self._enable_python_future = enable_python_future
        self._completed = False

    def __dealloc__(self) -> None:
        with nogil:
            self._request.get().cancel()
            self._request.reset()

    @property
    def completed(self) -> bool:
        cdef bint completed

        if self._completed is True:
            return True

        with nogil:
            completed = self._request.get().isCompleted()

        return completed

    @property
    def status(self) -> ucs_status_t:
        cdef ucs_status_t status

        with nogil:
            status = self._request.get().getStatus()

        return status

    @property
    def future(self) -> object:
        cdef PyObject* future_ptr

        with nogil:
            future_ptr = <PyObject*>self._request.get().getFuture()

        return <object>future_ptr

    @property
    def recv_buffer(self) -> None|np.ndarray|DeviceBuffer:
        cdef shared_ptr[Buffer] buf
        cdef BufferType bufType

        with nogil:
            buf = self._request.get().getRecvBuffer()
            bufType = buf.get().getType() if buf != nullptr else BufferType.Invalid

        # If buf == NULL, it's not allocated by the request but rather the user
        if buf == NULL:
            return None
        elif bufType == BufferType.RMM:
            return _get_rmm_buffer(<uintptr_t><void*>buf.get())
        elif bufType == BufferType.Host:
            return _get_host_buffer(<uintptr_t><void*>buf.get())

    def is_completed(self) -> bool:
        warnings.warn(
            "UCXRequest.is_completed() is deprecated and will soon be removed, "
            "use the UCXRequest.completed property instead",
            FutureWarning,
            stacklevel=2,
        )
        return self.completed

    def get_status(self) -> ucs_status_t:
        warnings.warn(
            "UCXRequest.get_status() is deprecated and will soon be removed, "
            "use the UCXRequest.status property instead",
            FutureWarning,
            stacklevel=2,
        )
        return self.status

    def check_error(self) -> None:
        with nogil:
            self._request.get().checkError()

    async def wait_yield(self) -> None:
        while True:
            if self.completed:
                return self.check_error()
            await asyncio.sleep(0)

    def get_future(self) -> object:
        warnings.warn(
            "UCXRequest.get_future() is deprecated and will soon be removed, "
            "use the UCXRequest.future property instead",
            FutureWarning,
            stacklevel=2,
        )
        return self.future

    async def wait(self) -> None:
        if self._enable_python_future:
            await self.future
        else:
            await self.wait_yield()

    def get_recv_buffer(self) -> None|np.ndarray|DeviceBuffer:
        warnings.warn(
            "UCXRequest.get_recv_buffer() is deprecated and will soon be removed, "
            "use the UCXRequest.recv_buffer property instead",
            FutureWarning,
            stacklevel=2,
        )
        return self.recv_buffer


cdef class UCXBufferRequest:
    cdef:
        BufferRequestPtr _buffer_request
        bint _enable_python_future

    def __init__(
            self,
            uintptr_t shared_ptr_buffer_request,
            bint enable_python_future
    ) -> None:
        self._buffer_request = deref(<BufferRequestPtr *> shared_ptr_buffer_request)
        self._enable_python_future = enable_python_future

    def __dealloc__(self) -> None:
        with nogil:
            self._buffer_request.reset()

    @property
    def request(self) -> UCXRequest:
        return UCXRequest(
            <uintptr_t><void*>&self._buffer_request.get().request,
            self._enable_python_future,
        )

    @property
    def py_buffer(self) -> None|np.ndarray|DeviceBuffer:
        cdef shared_ptr[Buffer] buf
        cdef BufferType bufType

        with nogil:
            buf = self._buffer_request.get().buffer
            bufType = buf.get().getType() if buf != nullptr else BufferType.Invalid

        # If buf == NULL, it holds a header
        if buf == NULL:
            return None
        elif bufType == BufferType.RMM:
            return _get_rmm_buffer(<uintptr_t><void*>buf.get())
        elif bufType == BufferType.Host:
            return _get_host_buffer(<uintptr_t><void*>buf.get())

    def get_request(self) -> UCXRequest:
        warnings.warn(
            "UCXBufferRequest.get_request() is deprecated and will soon be removed, "
            "use the UCXBufferRequest.request property instead",
            FutureWarning,
            stacklevel=2,
        )
        return self.request

    def get_py_buffer(self) -> None|np.ndarray|DeviceBuffer:
        warnings.warn(
            "UCXBufferRequest.get_py_buffer() is deprecated and will soon be removed, "
            "use the UCXBufferRequest.py_buffer property instead",
            FutureWarning,
            stacklevel=2,
        )
        return self.py_buffer


cdef class UCXBufferRequests:
    cdef:
        RequestTagMultiPtr _ucxx_request_tag_multi
        bint _enable_python_future
        bint _completed
        tuple _buffer_requests
        tuple _requests

<<<<<<< HEAD
    def __init__(
            self,
            uintptr_t unique_ptr_buffer_requests,
            bint enable_python_future
    ) -> None:
        cdef RequestTagMulti ucxx_buffer_requests
=======
    def __init__(self, uintptr_t unique_ptr_buffer_requests, bint enable_python_future):
>>>>>>> 73b9fa4a
        self._enable_python_future = enable_python_future
        self._completed = False
        self._requests = tuple()

        self._ucxx_request_tag_multi = (
            deref(<RequestTagMultiPtr *> unique_ptr_buffer_requests)
        )

    def __dealloc__(self) -> None:
        with nogil:
            self._ucxx_request_tag_multi.reset()

    def _populate_requests(self) -> None:
        cdef vector[BufferRequestPtr] requests
        if len(self._requests) == 0:
            requests = deref(self._ucxx_request_tag_multi)._bufferRequests
            total_requests = requests.size()
            self._buffer_requests = tuple([
                UCXBufferRequest(
                    <uintptr_t><void*>&(requests[i]),
                    self._enable_python_future
                )
                for i in range(total_requests)
            ])

            self._requests = tuple([br.request for br in self._buffer_requests])

    @property
    def completed(self) -> bool:
        cdef bint completed

        if self._completed is False:
            with nogil:
                completed = self._ucxx_request_tag_multi.get().isCompleted()
            self._completed = completed

        return self._completed

    @property
    def all_completed(self) -> bool:
        if self._completed is False:
            if self._ucxx_request_tag_multi.get()._isFilled is False:
                return False

            self._populate_requests()

            self._completed = all(
                [r.completed for r in self._requests]
            )

        return self._completed

    @property
    def status(self) -> ucx_status_t:
        cdef ucs_status_t status

        with nogil:
            status = self._ucxx_request_tag_multi.get().getStatus()

        return status

    @property
    def future(self) -> object:
        cdef PyObject* future_ptr

        with nogil:
            future_ptr = <PyObject*>self._ucxx_request_tag_multi.get().getFuture()

        return <object>future_ptr

    @property
    def py_buffers(self) -> tuple[None|np.ndarray|DeviceBuffer, ...]:
        if not self.completed:
            raise RuntimeError("Some requests are not completed yet")

        self._populate_requests()

        py_buffers = [br.py_buffer for br in self._buffer_requests]
        # PyBuffers that are None are headers
        return [b for b in py_buffers if b is not None]

    @property
    def requests(self) -> tuple[UCXRequest, ...]:
        self._populate_requests()
        return self._requests

    def is_completed(self) -> bool:
        warnings.warn(
            "UCXBufferRequests.is_completed() is deprecated and will soon be removed, "
            "use the UCXBufferRequests.completed property instead",
            FutureWarning,
            stacklevel=2,
        )
        return self.completed

    def is_completed_all(self) -> bool:
        warnings.warn(
            "UCXBufferRequests.is_completed_all() is deprecated and will soon be "
            "removed, use the UCXBufferRequests.all_completed property instead",
            FutureWarning,
            stacklevel=2,
        )
        return self.all_completed

    def check_error(self) -> None:
        with nogil:
            self._ucxx_request_tag_multi.get().checkError()

    def get_status(self) -> ucs_status_t:
        warnings.warn(
            "UCXBufferRequests.get_status() is deprecated and will soon be removed, "
            "use the UCXBufferRequests.status property instead",
            FutureWarning,
            stacklevel=2,
        )
        return self.status

    async def wait_yield(self) -> None:
        while True:
            if self.completed:
                for r in self._requests:
                    r.check_error()
                return
            await asyncio.sleep(0)

    def get_future(self) -> object:
        warnings.warn(
            "UCXBufferRequests.get_future() is deprecated and will soon be removed, "
            "use the UCXBufferRequests.future property instead",
            FutureWarning,
            stacklevel=2,
        )
        return self.future

    async def wait(self) -> None:
        if self._enable_python_future:
            await self.future
        else:
            await self.wait_yield()

    def get_requests(self) -> tuple[UCXRequest, ...]:
        warnings.warn(
            "UCXBufferRequests.get_requests() is deprecated and will soon be removed, "
            "use the UCXBufferRequests.requests property instead",
            FutureWarning,
            stacklevel=2,
        )
        return self.requests

    def get_py_buffers(self) -> tuple[None|np.ndarray|DeviceBuffer, ...]:
        warnings.warn(
            "UCXBufferRequests.get_py_buffers() is deprecated and will soon be "
            "removed, use the UCXBufferRequests.py_buffers property instead",
            FutureWarning,
            stacklevel=2,
        )
        return self.py_buffers


cdef void _endpoint_close_callback(void *args) with gil:
    """Callback function called when UCXEndpoint closes or errors"""
    cdef dict cb_data = <dict> args

    try:
        cb_data['cb_func'](
            *cb_data['cb_args'],
            **cb_data['cb_kwargs']
        )
    except Exception as e:
        logger.error(f"{type(e)} when calling endpoint close callback: {e}")


cdef class UCXEndpoint():
    cdef:
        shared_ptr[Endpoint] _endpoint
        uint64_t _context_feature_flags
        bint _cuda_support
        bint _enable_python_future
        dict _close_cb_data

    def __init__(self) -> None:
        raise TypeError("UCXListener cannot be instantiated directly.")

    def __dealloc__(self) -> None:
        with nogil:
            self._endpoint.reset()

    @classmethod
    def create(
            cls,
            UCXWorker worker,
            str ip_address,
            uint16_t port,
            bint endpoint_error_handling
    ) -> UCXEndpoint:
        cdef UCXEndpoint endpoint = UCXEndpoint.__new__(UCXEndpoint)
        cdef shared_ptr[Context] ucxx_context
        cdef string addr = ip_address.encode("utf-8")

        endpoint._enable_python_future = worker.enable_python_future

        with nogil:
            ucxx_context = dynamic_pointer_cast[Context, Component](
                worker._worker.get().getParent()
            )

            endpoint._context_feature_flags = ucxx_context.get().getFeatureFlags()
            endpoint._cuda_support = ucxx_context.get().hasCudaSupport()
            endpoint._endpoint = worker._worker.get().createEndpointFromHostname(
                addr, port, endpoint_error_handling
            )

        return endpoint

    @classmethod
    def create_from_conn_request(
            cls,
            UCXListener listener,
            uintptr_t conn_request,
            bint endpoint_error_handling
    ) -> UCXEndpoint:
        cdef UCXEndpoint endpoint = UCXEndpoint.__new__(UCXEndpoint)
        cdef shared_ptr[Context] ucxx_context
        cdef shared_ptr[Worker] ucxx_worker

        endpoint._enable_python_future = listener.enable_python_future

        with nogil:
            ucxx_worker = dynamic_pointer_cast[Worker, Component](
                listener._listener.get().getParent()
            )
            ucxx_context = dynamic_pointer_cast[Context, Component](ucxx_worker.get().getParent())

            endpoint._context_feature_flags = ucxx_context.get().getFeatureFlags()
            endpoint._cuda_support = ucxx_context.get().hasCudaSupport()
            endpoint._endpoint = listener._listener.get().createEndpointFromConnRequest(
                <ucp_conn_request_h>conn_request, endpoint_error_handling
            )

        return endpoint

    @classmethod
    def create_from_worker_address(
            cls,
            UCXWorker worker,
            UCXAddress address,
            bint endpoint_error_handling
    ) -> UCXEndpoint:
        cdef UCXEndpoint endpoint = UCXEndpoint.__new__(UCXEndpoint)
        cdef shared_ptr[Context] ucxx_context
        cdef shared_ptr[Address] ucxx_address = address._address

        endpoint._enable_python_future = worker.enable_python_future

        with nogil:
            ucxx_context = dynamic_pointer_cast[Context, Component](
                worker._worker.get().getParent()
            )

            endpoint._context_feature_flags = ucxx_context.get().getFeatureFlags()
            endpoint._cuda_support = ucxx_context.get().hasCudaSupport()
            endpoint._endpoint = worker._worker.get().createEndpointFromWorkerAddress(
                ucxx_address, endpoint_error_handling
            )

        return endpoint

    @property
    def handle(self) -> int:
        cdef ucp_ep_h handle

        with nogil:
            handle = self._endpoint.get().getHandle()

        return int(<uintptr_t>handle)

    @property
    def ucxx_ptr(self) -> int:
        cdef Endpoint* endpoint

        with nogil:
            endpoint = self._endpoint.get()

        return int(<uintptr_t>endpoint)

    @property
    def worker_handle(self) -> int:
        cdef ucp_worker_h handle

        with nogil:
            handle = self._endpoint.get().getWorker().get().getHandle()

        return int(<uintptr_t>handle)

    @property
    def ucxx_worker_ptr(self) -> int:
        cdef Worker* worker

        with nogil:
            worker = self._endpoint.get().getWorker().get()

        return int(<uintptr_t>worker)

    @property
    def alive(self) -> bool:
        cdef bint alive

        with nogil:
            alive = self._endpoint.get().isAlive()

        return alive

    def close(self, uint64_t period=0, uint64_t max_attempts=1) -> None:
        cdef uint64_t c_period = period
        cdef uint64_t c_max_attempts = max_attempts

        with nogil:
            self._endpoint.get().close(c_period, c_max_attempts)

    def am_probe(self) -> bool:
        cdef ucp_ep_h handle
        cdef shared_ptr[Worker] worker
        cdef bint ep_matched

        with nogil:
            handle = self._endpoint.get().getHandle()
            worker = self._endpoint.get().getWorker()
            ep_matched = worker.get().amProbe(handle)

        return ep_matched

    def am_send(self, Array arr) -> UCXRequest:
        cdef void* buf = <void*>arr.ptr
        cdef size_t nbytes = arr.nbytes
        cdef bint cuda_array = arr.cuda
        cdef shared_ptr[Request] req

        if not self._context_feature_flags & Feature.AM.value:
            raise ValueError("UCXContext must be created with `Feature.AM`")

        with nogil:
            req = self._endpoint.get().amSend(
                buf,
                nbytes,
                UCS_MEMORY_TYPE_CUDA if cuda_array else UCS_MEMORY_TYPE_HOST,
                self._enable_python_future
            )

        return UCXRequest(<uintptr_t><void*>&req, self._enable_python_future)

    def am_recv(self) -> UCXRequest:
        cdef shared_ptr[Request] req

        if not self._context_feature_flags & Feature.AM.value:
            raise ValueError("UCXContext must be created with `Feature.AM`")

        with nogil:
            req = self._endpoint.get().amRecv(self._enable_python_future)

        return UCXRequest(<uintptr_t><void*>&req, self._enable_python_future)

    def stream_send(self, Array arr) -> UCXRequest:
        cdef void* buf = <void*>arr.ptr
        cdef size_t nbytes = arr.nbytes
        cdef shared_ptr[Request] req

        if not self._context_feature_flags & Feature.STREAM.value:
            raise ValueError("UCXContext must be created with `Feature.STREAM`")
        if arr.cuda and not self._cuda_support:
            raise ValueError(
                "UCX is not configured with CUDA support, please ensure that the "
                "available UCX on your environment is built against CUDA and that "
                "`cuda` or `cuda_copy` are present in `UCX_TLS` or that it is using "
                "the default `UCX_TLS=all`."
            )

        with nogil:
            req = self._endpoint.get().streamSend(
                buf,
                nbytes,
                self._enable_python_future
            )

        return UCXRequest(<uintptr_t><void*>&req, self._enable_python_future)

    def stream_recv(self, Array arr) -> UCXRequest:
        cdef void* buf = <void*>arr.ptr
        cdef size_t nbytes = arr.nbytes
        cdef shared_ptr[Request] req

        if not self._context_feature_flags & Feature.STREAM.value:
            raise ValueError("UCXContext must be created with `Feature.STREAM`")
        if arr.cuda and not self._cuda_support:
            raise ValueError(
                "UCX is not configured with CUDA support, please ensure that the "
                "available UCX on your environment is built against CUDA and that "
                "`cuda` or `cuda_copy` are present in `UCX_TLS` or that it is using "
                "the default `UCX_TLS=all`."
            )

        with nogil:
            req = self._endpoint.get().streamRecv(
                buf,
                nbytes,
                self._enable_python_future
            )

        return UCXRequest(<uintptr_t><void*>&req, self._enable_python_future)

    def tag_send(self, Array arr, UCXXTag tag) -> UCXRequest:
        cdef void* buf = <void*>arr.ptr
        cdef size_t nbytes = arr.nbytes
        cdef shared_ptr[Request] req
        cdef Tag cpp_tag = <Tag><size_t>tag.value

        if not self._context_feature_flags & Feature.TAG.value:
            raise ValueError("UCXContext must be created with `Feature.TAG`")
        if arr.cuda and not self._cuda_support:
            raise ValueError(
                "UCX is not configured with CUDA support, please ensure that the "
                "available UCX on your environment is built against CUDA and that "
                "`cuda` or `cuda_copy` are present in `UCX_TLS` or that it is using "
                "the default `UCX_TLS=all`."
            )

        with nogil:
            req = self._endpoint.get().tagSend(
                buf,
                nbytes,
                cpp_tag,
                self._enable_python_future
            )

        return UCXRequest(<uintptr_t><void*>&req, self._enable_python_future)

    def tag_recv(
<<<<<<< HEAD
            self,
            Array arr,
            UCXXTag tag,
            UCXXTagMask tag_mask=UCXXTagMaskFull
    ) -> UCXRequest:
=======
        self,
        Array arr,
        tag: UCXXTagMask,
        tag_mask: UCXXTagMask = UCXXTagMaskFull
    ):
        if not isinstance(tag, UCXXTag):
            raise TypeError(f"The `tag` object must be of type {UCXXTag}")
        if not isinstance(tag_mask, UCXXTagMask):
            raise TypeError(f"The `tag_mask` object must be of type {UCXXTagMask}")
>>>>>>> 73b9fa4a
        cdef void* buf = <void*>arr.ptr
        cdef size_t nbytes = arr.nbytes
        cdef shared_ptr[Request] req
        cdef Tag cpp_tag = <Tag><size_t>tag.value
        cdef TagMask cpp_tag_mask = <TagMask><size_t>tag_mask.value

        if not self._context_feature_flags & Feature.TAG.value:
            raise ValueError("UCXContext must be created with `Feature.TAG`")
        if arr.cuda and not self._cuda_support:
            raise ValueError(
                "UCX is not configured with CUDA support, please ensure that the "
                "available UCX on your environment is built against CUDA and that "
                "`cuda` or `cuda_copy` are present in `UCX_TLS` or that it is using "
                "the default `UCX_TLS=all`."
            )

        with nogil:
            req = self._endpoint.get().tagRecv(
                buf,
                nbytes,
                cpp_tag,
                cpp_tag_mask,
                self._enable_python_future
            )

        return UCXRequest(<uintptr_t><void*>&req, self._enable_python_future)

    def tag_send_multi(self, tuple arrays, UCXXTag tag) -> UCXBufferRequests:
        cdef vector[void*] v_buffer
        cdef vector[size_t] v_size
        cdef vector[int] v_is_cuda
        cdef shared_ptr[Request] ucxx_buffer_requests
        cdef Tag cpp_tag = <Tag><size_t>tag.value

        for arr in arrays:
            if not isinstance(arr, Array):
                raise ValueError(
                    "All elements of the `arrays` should be of `Array` type"
                )
            if arr.cuda and not self._cuda_support:
                raise ValueError(
                    "UCX is not configured with CUDA support, please ensure that the "
                    "available UCX on your environment is built against CUDA and that "
                    "`cuda` or `cuda_copy` are present in `UCX_TLS` or that it is "
                    "using the default `UCX_TLS=all`."
                )

        for arr in arrays:
            v_buffer.push_back(<void*><uintptr_t>arr.ptr)
            v_size.push_back(arr.nbytes)
            v_is_cuda.push_back(arr.cuda)

        with nogil:
            ucxx_buffer_requests = self._endpoint.get().tagMultiSend(
                v_buffer,
                v_size,
                v_is_cuda,
                cpp_tag,
                self._enable_python_future,
            )

        return UCXBufferRequests(
            <uintptr_t><void*>&ucxx_buffer_requests, self._enable_python_future,
        )

<<<<<<< HEAD
    def tag_recv_multi(
            self,
            UCXXTag tag,
            UCXXTagMask tag_mask=UCXXTagMaskFull,
    ) -> UCXBufferRequests:
=======
    def tag_recv_multi(self, tag: UCXXTagMask, tag_mask: UCXXTagMask = UCXXTagMaskFull):
        if not isinstance(tag, UCXXTag):
            raise TypeError(f"The `tag` object must be of type {UCXXTag}")
        if not isinstance(tag_mask, UCXXTagMask):
            raise TypeError(f"The `tag_mask` object must be of type {UCXXTagMask}")
>>>>>>> 73b9fa4a
        cdef shared_ptr[Request] ucxx_buffer_requests
        cdef Tag cpp_tag = <Tag><size_t>tag.value
        cdef TagMask cpp_tag_mask = <TagMask><size_t>tag_mask.value

        with nogil:
            ucxx_buffer_requests = self._endpoint.get().tagMultiRecv(
                cpp_tag, cpp_tag_mask, self._enable_python_future
            )

        return UCXBufferRequests(
            <uintptr_t><void*>&ucxx_buffer_requests, self._enable_python_future,
        )

    def is_alive(self) -> bool:
        warnings.warn(
            "UCXEndpoint.is_alive() is deprecated and will soon be removed, "
            "use the UCXEndpoint.alive property instead",
            FutureWarning,
            stacklevel=2,
        )
        return self.alive

    def raise_on_error(self) -> None:
        with nogil:
            self._endpoint.get().raiseOnError()

    def set_close_callback(
            self,
            cb_func,
            tuple cb_args=None,
            dict cb_kwargs=None
    ) -> None:
        if cb_args is None:
            cb_args = ()
        if cb_kwargs is None:
            cb_kwargs = {}

        self._close_cb_data = {
            "cb_func": cb_func,
            "cb_args": cb_args,
            "cb_kwargs": cb_kwargs,
        }

        cdef function[void(void*)]* func_close_callback = (
            new function[void(void*)](_endpoint_close_callback)
        )
        with nogil:
            self._endpoint.get().setCloseCallback(
                deref(func_close_callback), <void*>self._close_cb_data
            )
        del func_close_callback


cdef void _listener_callback(ucp_conn_request_h conn_request, void *args) with gil:
    """Callback function used by UCXListener"""
    cdef dict cb_data = <dict> args

    try:
        cb_data['cb_func'](
            (
                cb_data['listener']().create_endpoint_from_conn_request(
                    int(<uintptr_t>conn_request), True
                ) if 'listener' in cb_data else
                int(<uintptr_t>conn_request)
            ),
            *cb_data['cb_args'],
            **cb_data['cb_kwargs']
        )
    except Exception as e:
        logger.error(f"{type(e)} when calling listener callback: {e}")


cdef class UCXListener():
    cdef:
        shared_ptr[Listener] _listener
        bint _enable_python_future
        dict _cb_data
        object __weakref__

    def __init__(self) -> None:
        raise TypeError("UCXListener cannot be instantiated directly.")

    def __dealloc__(self) -> None:
        with nogil:
            self._listener.reset()

    @classmethod
    def create(
            cls,
            UCXWorker worker,
            uint16_t port,
            cb_func,
            tuple cb_args=None,
            dict cb_kwargs=None,
            bint deliver_endpoint=False,
    ) -> UCXListener:
        if cb_args is None:
            cb_args = ()
        if cb_kwargs is None:
            cb_kwargs = {}

        cdef UCXListener listener = UCXListener.__new__(UCXListener)
        cdef shared_ptr[Listener] ucxx_listener
        cdef ucp_listener_conn_callback_t listener_cb = (
            <ucp_listener_conn_callback_t>_listener_callback
        )
        cdef dict cb_data = {
            "cb_func": cb_func,
            "cb_args": cb_args,
            "cb_kwargs": cb_kwargs,
        }
        if deliver_endpoint is True:
            cb_data["listener"] = weakref.ref(listener)

        listener._cb_data = cb_data
        listener._enable_python_future = worker.enable_python_future

        with nogil:
            listener._listener = worker._worker.get().createListener(
                port, listener_cb, <void*>listener._cb_data
            )

        return listener

    @property
    def port(self) -> int:
        cdef uint16_t port

        with nogil:
            port = self._listener.get().getPort()

        return port

    @property
    def ip(self) -> str:
        cdef string ip

        with nogil:
            ip = self._listener.get().getIp()

        return ip.decode("utf-8")

    @property
    def enable_python_future(self) -> bool:
        return self._enable_python_future

    def create_endpoint_from_conn_request(
            self,
            uintptr_t conn_request,
            bint endpoint_error_handling
    ) -> UCXEndpoint:
        return UCXEndpoint.create_from_conn_request(
            self, conn_request, endpoint_error_handling,
        )

    def is_python_future_enabled(self) -> bool:
        warnings.warn(
            "UCXListener.is_python_future_enabled() is deprecated and will soon be "
            "removed, use the UCXListener.enable_python_future property instead",
            FutureWarning,
            stacklevel=2,
        )
        return self.enable_python_future


def get_current_options() -> dict:
    """
    Returns the current UCX options
    if UCX were to be initialized now.
    """
    return UCXConfig().config


def get_ucx_version() -> tuple[int, int, int]:
    cdef unsigned int a, b, c
    ucp_get_version(&a, &b, &c)
    return (a, b, c)<|MERGE_RESOLUTION|>--- conflicted
+++ resolved
@@ -269,13 +269,8 @@
 
     def __init__(
         self,
-<<<<<<< HEAD
-        dict config_dict={},
+        dict config_dict=None,
         tuple feature_flags=(
-=======
-        config_dict=None,
-        feature_flags=(
->>>>>>> 73b9fa4a
             Feature.TAG,
             Feature.WAKEUP,
             Feature.STREAM,
@@ -409,8 +404,6 @@
     # For old UCX-Py API compatibility
     @classmethod
     def from_worker(cls, UCXWorker worker) -> UCXAddress:
-        cdef UCXAddress address = UCXAddress.__new__(UCXAddress)
-
         warnings.warn(
             "UCXAddress.from_worker() is deprecated and will soon be removed, "
             "use UCXWorker.create_from_worker() instead",
@@ -432,13 +425,7 @@
     def string(self) -> bytes:
         return bytes(self._string)
 
-<<<<<<< HEAD
     def __getbuffer__(self, Py_buffer *buffer, int flags) -> None:
-        cdef Address* address_ptr = self._address.get()
-
-=======
-    def __getbuffer__(self, Py_buffer *buffer, int flags):
->>>>>>> 73b9fa4a
         if bool(flags & PyBUF_WRITABLE):
             raise BufferError("Requested writable view on readonly data")
         buffer.buf = self._handle
@@ -613,7 +600,11 @@
         with nogil:
             self._worker.get().progressWorkerEvent(ucxx_epoll_timeout)
 
-    def start_progress_thread(self, bint polling_mode=False, int epoll_timeout=-1) -> None:
+    def start_progress_thread(
+        self,
+        bint polling_mode=False,
+        int epoll_timeout=-1
+    ) -> None:
         cdef int ucxx_epoll_timeout = epoll_timeout
 
         with nogil:
@@ -625,7 +616,11 @@
         with nogil:
             self._worker.get().stopProgressThread()
 
-    def cancel_inflight_requests(self, uint64_t period=0, uint64_t max_attempts=1) -> int:
+    def cancel_inflight_requests(
+        self,
+        uint64_t period=0,
+        uint64_t max_attempts=1
+    ) -> int:
         cdef uint64_t c_period = period
         cdef uint64_t c_max_attempts = max_attempts
         cdef size_t num_canceled
@@ -713,23 +708,11 @@
         return self.enable_python_future
 
     def tag_recv(
-<<<<<<< HEAD
-            self,
-            Array arr,
-            UCXXTag tag,
-            UCXXTagMask tag_mask=UCXXTagMaskFull,
-    ) -> UCXRequest:
-=======
         self,
         Array arr,
-        tag: UCXXTagMask,
-        tag_mask: UCXXTagMask = UCXXTagMaskFull
-    ):
-        if not isinstance(tag, UCXXTag):
-            raise TypeError(f"The `tag` object must be of type {UCXXTag}")
-        if not isinstance(tag_mask, UCXXTagMask):
-            raise TypeError(f"The `tag_mask` object must be of type {UCXXTagMask}")
->>>>>>> 73b9fa4a
+        UCXXTag tag,
+        UCXXTagMask tag_mask = UCXXTagMaskFull
+    ) -> UCXRequest:
         cdef void* buf = <void*>arr.ptr
         cdef size_t nbytes = arr.nbytes
         cdef shared_ptr[Request] req
@@ -935,16 +918,11 @@
         tuple _buffer_requests
         tuple _requests
 
-<<<<<<< HEAD
     def __init__(
-            self,
-            uintptr_t unique_ptr_buffer_requests,
-            bint enable_python_future
+        self,
+        uintptr_t unique_ptr_buffer_requests,
+        bint enable_python_future
     ) -> None:
-        cdef RequestTagMulti ucxx_buffer_requests
-=======
-    def __init__(self, uintptr_t unique_ptr_buffer_requests, bint enable_python_future):
->>>>>>> 73b9fa4a
         self._enable_python_future = enable_python_future
         self._completed = False
         self._requests = tuple()
@@ -1176,7 +1154,9 @@
             ucxx_worker = dynamic_pointer_cast[Worker, Component](
                 listener._listener.get().getParent()
             )
-            ucxx_context = dynamic_pointer_cast[Context, Component](ucxx_worker.get().getParent())
+            ucxx_context = dynamic_pointer_cast[Context, Component](
+                ucxx_worker.get().getParent()
+            )
 
             endpoint._context_feature_flags = ucxx_context.get().getFeatureFlags()
             endpoint._cuda_support = ucxx_context.get().hasCudaSupport()
@@ -1381,23 +1361,11 @@
         return UCXRequest(<uintptr_t><void*>&req, self._enable_python_future)
 
     def tag_recv(
-<<<<<<< HEAD
-            self,
-            Array arr,
-            UCXXTag tag,
-            UCXXTagMask tag_mask=UCXXTagMaskFull
-    ) -> UCXRequest:
-=======
         self,
         Array arr,
-        tag: UCXXTagMask,
-        tag_mask: UCXXTagMask = UCXXTagMaskFull
-    ):
-        if not isinstance(tag, UCXXTag):
-            raise TypeError(f"The `tag` object must be of type {UCXXTag}")
-        if not isinstance(tag_mask, UCXXTagMask):
-            raise TypeError(f"The `tag_mask` object must be of type {UCXXTagMask}")
->>>>>>> 73b9fa4a
+        UCXXTag tag,
+        UCXXTagMask tag_mask=UCXXTagMaskFull
+    ) -> UCXRequest:
         cdef void* buf = <void*>arr.ptr
         cdef size_t nbytes = arr.nbytes
         cdef shared_ptr[Request] req
@@ -1463,19 +1431,11 @@
             <uintptr_t><void*>&ucxx_buffer_requests, self._enable_python_future,
         )
 
-<<<<<<< HEAD
     def tag_recv_multi(
-            self,
-            UCXXTag tag,
-            UCXXTagMask tag_mask=UCXXTagMaskFull,
+        self,
+        UCXXTag tag,
+        UCXXTagMask tag_mask = UCXXTagMaskFull,
     ) -> UCXBufferRequests:
-=======
-    def tag_recv_multi(self, tag: UCXXTagMask, tag_mask: UCXXTagMask = UCXXTagMaskFull):
-        if not isinstance(tag, UCXXTag):
-            raise TypeError(f"The `tag` object must be of type {UCXXTag}")
-        if not isinstance(tag_mask, UCXXTagMask):
-            raise TypeError(f"The `tag_mask` object must be of type {UCXXTagMask}")
->>>>>>> 73b9fa4a
         cdef shared_ptr[Request] ucxx_buffer_requests
         cdef Tag cpp_tag = <Tag><size_t>tag.value
         cdef TagMask cpp_tag_mask = <TagMask><size_t>tag_mask.value
@@ -1578,7 +1538,6 @@
             cb_kwargs = {}
 
         cdef UCXListener listener = UCXListener.__new__(UCXListener)
-        cdef shared_ptr[Listener] ucxx_listener
         cdef ucp_listener_conn_callback_t listener_cb = (
             <ucp_listener_conn_callback_t>_listener_callback
         )
