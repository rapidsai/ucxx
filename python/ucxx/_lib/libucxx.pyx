# SPDX-FileCopyrightText: Copyright (c) 2022-2023, NVIDIA CORPORATION & AFFILIATES.
# SPDX-License-Identifier: BSD-3-Clause


import asyncio
import enum
import functools
import logging
import warnings
import weakref

from cpython.buffer cimport PyBUF_FORMAT, PyBUF_ND, PyBUF_WRITABLE
from cpython.ref cimport PyObject
from cython.operator cimport dereference as deref
from libc.stdint cimport uintptr_t
from libcpp cimport nullptr
from libcpp.functional cimport function
from libcpp.map cimport map as cpp_map
from libcpp.memory cimport (
    dynamic_pointer_cast,
    make_shared,
    make_unique,
    shared_ptr,
    unique_ptr,
)
from libcpp.string cimport string
from libcpp.unordered_map cimport unordered_map
from libcpp.utility cimport move
from libcpp.vector cimport vector

import numpy as np

from rmm._lib.device_buffer cimport DeviceBuffer

from . cimport ucxx_api
from .arr cimport Array
from .ucxx_api cimport *

logger = logging.getLogger("ucx")


np.import_array()


cdef ptr_to_ndarray(void* ptr, np.npy_intp N):
    cdef np.ndarray[np.uint8_t, ndim=1, mode="c"] arr = (
        np.PyArray_SimpleNewFromData(1, &N, np.NPY_UINT8, <np.uint8_t*>ptr)
    )
    PyArray_ENABLEFLAGS(arr, NPY_ARRAY_OWNDATA)
    return arr


def _get_rmm_buffer(uintptr_t recv_buffer_ptr):
    cdef RMMBuffer* rmm_buffer = <RMMBuffer*>recv_buffer_ptr
    return DeviceBuffer.c_from_unique_ptr(move(rmm_buffer.release()))


def _get_host_buffer(uintptr_t recv_buffer_ptr):
    cdef HostBuffer* host_buffer = <HostBuffer*>recv_buffer_ptr
    cdef size_t size = host_buffer.getSize()
    return ptr_to_ndarray(host_buffer.release(), size)


cdef shared_ptr[Buffer] _rmm_am_allocator(size_t length):
    cdef shared_ptr[RMMBuffer] rmm_buffer = make_shared[RMMBuffer](length)
    return dynamic_pointer_cast[Buffer, RMMBuffer](rmm_buffer)


###############################################################################
#                               Exceptions                                    #
###############################################################################

UCXError = None

UCXNoMessageError = None
UCXNoResourceError = None
UCXIOError = None
UCXNoMemoryError = None
UCXInvalidParamError = None
UCXUnreachableError = None
UCXInvalidAddrError = None
UCXNotImplementedError = None
UCXMessageTruncatedError = None
UCXNoProgressError = None
UCXBufferTooSmallError = None
UCXNoElemError = None
UCXSomeConnectsFailedError = None
UCXNoDeviceError = None
UCXBusyError = None
UCXCanceledError = None
UCXShmemSegmentError = None
UCXAlreadyExistsError = None
UCXOutOfRangeError = None
UCXTimedOutError = None
UCXExceedsLimitError = None
UCXUnsupportedError = None
UCXRejectedError = None
UCXNotConnectedError = None
UCXConnectionResetError = None
UCXFirstLinkFailureError = None
UCXLastLinkFailureError = None
UCXFirstEndpointFailureError = None
UCXEndpointTimeoutError = None
UCXLastEndpointFailureError = None

UCXCloseError = None
UCXConfigError = None

# Legacy names
UCXCanceled = None
UCXMsgTruncated = None


def _create_exceptions():
    global UCXError

    global UCXNoMessageError
    global UCXNoResourceError
    global UCXIOError
    global UCXNoMemoryError
    global UCXInvalidParamError
    global UCXUnreachableError
    global UCXInvalidAddrError
    global UCXNotImplementedError
    global UCXMessageTruncatedError
    global UCXNoProgressError
    global UCXBufferTooSmallError
    global UCXNoElemError
    global UCXSomeConnectsFailedError
    global UCXNoDeviceError
    global UCXBusyError
    global UCXCanceledError
    global UCXShmemSegmentError
    global UCXAlreadyExistsError
    global UCXOutOfRangeError
    global UCXTimedOutError
    global UCXExceedsLimitError
    global UCXUnsupportedError
    global UCXRejectedError
    global UCXNotConnectedError
    global UCXConnectionResetError
    global UCXFirstLinkFailureError
    global UCXLastLinkFailureError
    global UCXFirstEndpointFailureError
    global UCXEndpointTimeoutError
    global UCXLastEndpointFailureError

    global UCXCloseError
    global UCXConfigError

    # Legacy names
    global UCXCanceled
    global UCXMsgTruncated

    create_exceptions()

    UCXError = <object>UCXXError

    UCXNoMessageError = <object>UCXXNoMessageError
    UCXNoResourceError = <object>UCXXNoResourceError
    UCXIOError = <object>UCXXIOError
    UCXNoMemoryError = <object>UCXXNoMemoryError
    UCXInvalidParamError = <object>UCXXInvalidParamError
    UCXUnreachableError = <object>UCXXUnreachableError
    UCXInvalidAddrError = <object>UCXXInvalidAddrError
    UCXNotImplementedError = <object>UCXXNotImplementedError
    UCXMessageTruncatedError = <object>UCXXMessageTruncatedError
    UCXNoProgressError = <object>UCXXNoProgressError
    UCXBufferTooSmallError = <object>UCXXBufferTooSmallError
    UCXNoElemError = <object>UCXXNoElemError
    UCXSomeConnectsFailedError = <object>UCXXSomeConnectsFailedError
    UCXNoDeviceError = <object>UCXXNoDeviceError
    UCXBusyError = <object>UCXXBusyError
    UCXCanceledError = <object>UCXXCanceledError
    UCXShmemSegmentError = <object>UCXXShmemSegmentError
    UCXAlreadyExistsError = <object>UCXXAlreadyExistsError
    UCXOutOfRangeError = <object>UCXXOutOfRangeError
    UCXTimedOutError = <object>UCXXTimedOutError
    UCXExceedsLimitError = <object>UCXXExceedsLimitError
    UCXUnsupportedError = <object>UCXXUnsupportedError
    UCXRejectedError = <object>UCXXRejectedError
    UCXNotConnectedError = <object>UCXXNotConnectedError
    UCXConnectionResetError = <object>UCXXConnectionResetError
    UCXFirstLinkFailureError = <object>UCXXFirstLinkFailureError
    UCXLastLinkFailureError = <object>UCXXLastLinkFailureError
    UCXFirstEndpointFailureError = <object>UCXXFirstEndpointFailureError
    UCXEndpointTimeoutError = <object>UCXXEndpointTimeoutError
    UCXLastEndpointFailureError = <object>UCXXLastEndpointFailureError

    UCXCloseError = <object>UCXXCloseError
    UCXConfigError = <object>UCXXConfigError

    # Define legacy names
    # TODO: Deprecate and remove
    UCXCanceled = UCXCanceledError
    UCXMsgTruncated = UCXMessageTruncatedError


###############################################################################
#                                   Types                                     #
###############################################################################

class Feature(enum.Enum):
    TAG = UCP_FEATURE_TAG
    RMA = UCP_FEATURE_RMA
    AMO32 = UCP_FEATURE_AMO32
    AMO64 = UCP_FEATURE_AMO64
    WAKEUP = UCP_FEATURE_WAKEUP
    STREAM = UCP_FEATURE_STREAM
    AM = UCP_FEATURE_AM


class PythonRequestNotifierWaitState(enum.Enum):
    Ready = RequestNotifierWaitState.Ready
    Timeout = RequestNotifierWaitState.Timeout
    Shutdown = RequestNotifierWaitState.Shutdown


class UCXXTag():
    def __init__(self, tag: int) -> None:
        if (tag.bit_length() > 64):
            raise ValueError("`tag` must be a 64-bit integer")
        self.value = tag


class UCXXTagMask():
    def __init__(self, tag_mask: int) -> None:
        if (tag_mask.bit_length() > 64):
            raise ValueError("`tag_mask` must be a 64-bit integer")
        self.value = tag_mask


###############################################################################
#                                  Constants                                  #
###############################################################################

UCXXTagMaskFull = UCXXTagMask(2 ** 64 - 1)

###############################################################################
#                                   Classes                                   #
###############################################################################

cdef class UCXConfig():
    cdef:
        unique_ptr[Config] _config
        bint _enable_python_future
        dict _cb_data

    def __init__(self, ConfigMap user_options=ConfigMap()):
        # TODO: Replace unique_ptr by stack object. Rule-of-five is not allowed
        # by Config, and Cython seems not to handle constructors without moving
        # in `__init__`.
        self._config = move(make_unique[Config](user_options))

    def __dealloc__(self):
        with nogil:
            self._config.reset()

    @property
    def config(self):
        cdef ConfigMap config_map = self._config.get().get()
        return {
            item.first.decode("utf-8"): item.second.decode("utf-8")
            for item in config_map
        }

    def get(self):
        warnings.warn(
            "UCXConfig.get() is deprecated and will soon be removed, "
            "use the UCXConfig.config property instead",
<<<<<<< HEAD
            DeprecationWarning,
=======
            FutureWarning,
>>>>>>> f16c8de5
            stacklevel=2,
        )
        return self.config


cdef class UCXContext():
    """Python representation of `ucp_context_h`

    Parameters
    ----------
    config_dict: Mapping[str, str]
        UCX options such as "MEMTYPE_CACHE=n" and "SEG_SIZE=3M"
    feature_flags: Iterable[Feature]
        Tuple of UCX feature flags
    """
    cdef:
        shared_ptr[Context] _context
        dict _config

    def __init__(
        self,
        config_dict={},
        feature_flags=(
            Feature.TAG,
            Feature.WAKEUP,
            Feature.STREAM,
            Feature.AM,
            Feature.RMA
        )
    ):
        cdef ConfigMap cpp_config_in, cpp_config_out
        cdef dict context_config

        for k, v in config_dict.items():
            cpp_config_in[k.encode("utf-8")] = v.encode("utf-8")
        cdef uint64_t feature_flags_uint = functools.reduce(
            lambda x, y: x | y.value, feature_flags, 0
        )

        with nogil:
            self._context = createContext(cpp_config_in, feature_flags_uint)
            cpp_config_out = self._context.get().getConfig()

        context_config = cpp_config_out

        self._config = {
            k.decode("utf-8"): v.decode("utf-8") for k, v in context_config.items()
        }

        logger.info("UCP initiated using config: ")
        for k, v in self._config.items():
            logger.info(f"  {k}, {v}")

    def __dealloc__(self):
        with nogil:
            self._context.reset()

    @property
    def config(self) -> dict:
        return self._config

    @property
    def feature_flags(self):
        return int(self._context.get().getFeatureFlags())

    @property
    def cuda_support(self):
        return bool(self._context.get().hasCudaSupport())

    @property
    def handle(self):
        cdef ucp_context_h handle

        with nogil:
            handle = self._context.get().getHandle()

        return int(<uintptr_t>handle)

    @property
    def info(self):
        cdef Context* ucxx_context
        cdef string info

        with nogil:
            ucxx_context = self._context.get()
            info = ucxx_context.getInfo()

        return info.decode("utf-8")

    cpdef dict get_config(self):
        warnings.warn(
            "UCXContext.get_config() is deprecated and will soon be removed, "
            "use the UCXContext.config property instead",
<<<<<<< HEAD
            DeprecationWarning,
=======
            FutureWarning,
>>>>>>> f16c8de5
            stacklevel=2,
        )
        return self.config


cdef class UCXAddress():
    cdef:
        shared_ptr[Address] _address
        size_t _length
        ucp_address_t *_handle
        string _string

    def __init__(self, uintptr_t shared_ptr_address):
        self._address = deref(<shared_ptr[Address] *> shared_ptr_address)

        with nogil:
            self._handle = self._address.get().getHandle()
            self._length = self._address.get().getLength()
            self._string = self._address.get().getString()

    def __dealloc__(self):
        with nogil:
            self._handle = NULL
            self._address.reset()

    @classmethod
    def create_from_worker(cls, UCXWorker worker):
        cdef shared_ptr[Address] address

        with nogil:
            address = worker._worker.get().getAddress()

        return cls(<uintptr_t><void*>&address)

    @classmethod
    def create_from_string(cls, address_str):
        cdef shared_ptr[Address] address
        cdef string cpp_address_str = address_str

        with nogil:
            address = createAddressFromString(cpp_address_str)

        return cls(<uintptr_t><void*>&address)

    @classmethod
    def create_from_buffer(cls, buffer):
        cdef string address_str

        buf = Array(buffer)
        assert buf.c_contiguous

        address_str = string(<char*>buf.ptr, <size_t>buf.nbytes)

        return UCXAddress.create_from_string(address_str)

    # For old UCX-Py API compatibility
    @classmethod
    def from_worker(cls, UCXWorker worker):
        return cls.create_from_worker(worker)

    @property
    def address(self):
        return int(<uintptr_t>self._handle)

    @property
    def length(self):
        return int(self._length)

    @property
    def string(self):
        return bytes(self._string)

    def __getbuffer__(self, Py_buffer *buffer, int flags):
        cdef Address* address_ptr = self._address.get()

        if bool(flags & PyBUF_WRITABLE):
            raise BufferError("Requested writable view on readonly data")
        buffer.buf = self._handle
        buffer.len = self._length
        buffer.obj = self
        buffer.readonly = True
        buffer.itemsize = 1
        if bool(flags & PyBUF_FORMAT):
            buffer.format = b"B"
        else:
            buffer.format = NULL
        buffer.ndim = 1
        if bool(flags & PyBUF_ND):
            buffer.shape = &buffer.len
        else:
            buffer.shape = NULL
        buffer.strides = NULL
        buffer.suboffsets = NULL
        buffer.internal = NULL

    def __releasebuffer__(self, Py_buffer *buffer):
        pass

    def __reduce__(self):
        return (UCXAddress.create_from_buffer, (self.string,))

    def __hash__(self):
        return hash(bytes(self.string))


cdef void _generic_callback(void *args) with gil:
    """Callback function called when UCXEndpoint closes or errors"""
    cdef dict cb_data = <dict> args

    try:
        cb_data['cb_func'](
            *cb_data['cb_args'],
            **cb_data['cb_kwargs']
        )
    except Exception as e:
        pass


cdef class UCXWorker():
    """Python representation of `ucp_worker_h`"""
    cdef:
        shared_ptr[Worker] _worker
        dict _progress_thread_start_cb_data
        bint _enable_delayed_submission
        bint _enable_python_future
        uint64_t _context_feature_flags

    def __init__(
            self,
            UCXContext context,
            enable_delayed_submission=False,
            enable_python_future=False,
    ):
        cdef bint ucxx_enable_delayed_submission = enable_delayed_submission
        cdef bint ucxx_enable_python_future = enable_python_future
        cdef AmAllocatorType rmm_am_allocator

        self._context_feature_flags = <uint64_t>(context.feature_flags)

        with nogil:
            self._worker = createPythonWorker(
                context._context,
                ucxx_enable_delayed_submission,
                ucxx_enable_python_future,
            )
            self._enable_delayed_submission = self._worker.get().isDelayedRequestSubmissionEnabled()
            self._enable_python_future = self._worker.get().isFutureEnabled()

            if self._context_feature_flags & UCP_FEATURE_AM:
                rmm_am_allocator = <AmAllocatorType>(&_rmm_am_allocator)
                self._worker.get().registerAmAllocator(UCS_MEMORY_TYPE_CUDA, rmm_am_allocator)

    def __dealloc__(self):
        with nogil:
            self._worker.reset()

    @property
    def handle(self):
        cdef ucp_worker_h handle

        with nogil:
            handle = self._worker.get().getHandle()

        return int(<uintptr_t>handle)

    @property
    def ucxx_ptr(self):
        cdef Worker* worker

        with nogil:
            worker = self._worker.get()

        return int(<uintptr_t>worker)

    @property
    def info(self):
        cdef Worker* ucxx_worker
        cdef string info

        with nogil:
            ucxx_worker = self._worker.get()
            info = ucxx_worker.getInfo()

        return info.decode("utf-8")

    @property
    def address(self):
        return UCXAddress.create_from_worker(self)

    @property
    def enable_delayed_submission(self):
        return self._enable_delayed_submission

    @property
    def enable_python_future(self):
        return self._enable_python_future

    def get_address(self):
        warnings.warn(
            "UCXWorker.get_address() is deprecated and will soon be removed, "
            "use the UCXWorker.address property instead",
<<<<<<< HEAD
            DeprecationWarning,
=======
            FutureWarning,
>>>>>>> f16c8de5
            stacklevel=2,
        )
        return self.address

    def create_endpoint_from_hostname(
            self,
            str ip_address,
            uint16_t port,
            bint endpoint_error_handling
    ):
        return UCXEndpoint.create(self, ip_address, port, endpoint_error_handling)

    def create_endpoint_from_worker_address(
            self,
            UCXAddress address,
            bint endpoint_error_handling
    ):
        return UCXEndpoint.create_from_worker_address(
            self, address, endpoint_error_handling
        )

    def init_blocking_progress_mode(self):
        with nogil:
            self._worker.get().initBlockingProgressMode()

    def progress(self):
        with nogil:
            self._worker.get().progress()

    def progress_once(self):
        cdef bint progress_made

        with nogil:
            progress_made = self._worker.get().progressOnce()

        return progress_made

    def progress_worker_event(self, epoll_timeout=-1):
        cdef int ucxx_epoll_timeout = epoll_timeout

        with nogil:
            self._worker.get().progressWorkerEvent(ucxx_epoll_timeout)

    def start_progress_thread(self, bint polling_mode=False, epoll_timeout=-1):
        cdef int ucxx_epoll_timeout = epoll_timeout

        with nogil:
            self._worker.get().startProgressThread(polling_mode, epoll_timeout=ucxx_epoll_timeout)

    def stop_progress_thread(self):
        with nogil:
            self._worker.get().stopProgressThread()

    def cancel_inflight_requests(self, period=0, max_attempts=1):
        cdef uint64_t c_period = period
        cdef uint64_t c_max_attempts = max_attempts
        cdef size_t num_canceled

        with nogil:
            num_canceled = self._worker.get().cancelInflightRequests(
                c_period, c_max_attempts
            )

        return num_canceled

    def tag_probe(self, tag: UCXXTag):
        if not isinstance(tag, UCXXTag):
            raise TypeError(f"The `tag` object must be of type {UCXXTag}")
        cdef bint tag_matched
        cdef Tag cpp_tag = <Tag><size_t>tag.value

        with nogil:
            tag_matched = self._worker.get().tagProbe(cpp_tag)

        return tag_matched

    def set_progress_thread_start_callback(
            self, cb_func, tuple cb_args=None, dict cb_kwargs=None
    ):
        if cb_args is None:
            cb_args = ()
        if cb_kwargs is None:
            cb_kwargs = {}

        self._progress_thread_start_cb_data = {
            "cb_func": cb_func,
            "cb_args": cb_args,
            "cb_kwargs": cb_kwargs,
        }

        cdef function[void(void*)]* func_generic_callback = (
            new function[void(void*)](_generic_callback)
        )
        with nogil:
            self._worker.get().setProgressThreadStartCallback(
                deref(func_generic_callback), <void*>self._progress_thread_start_cb_data
            )
        del func_generic_callback

    def stop_request_notifier_thread(self):
        with nogil:
            self._worker.get().stopRequestNotifierThread()

    def wait_request_notifier(self, period_ns=0):
        cdef RequestNotifierWaitState state
        cdef uint64_t p = period_ns

        with nogil:
            state = self._worker.get().waitRequestNotifier(p)

        return PythonRequestNotifierWaitState(state)

    def run_request_notifier(self):
        with nogil:
            self._worker.get().runRequestNotifier()

    def populate_python_futures_pool(self):
        with nogil:
            self._worker.get().populateFuturesPool()

    def is_delayed_submission_enabled(self):
        warnings.warn(
            "UCXWorker.is_delayed_submission_enabled() is deprecated and will soon "
            "be removed, use the UCXWorker.enable_delayed_submission property instead",
<<<<<<< HEAD
            DeprecationWarning,
=======
            FutureWarning,
>>>>>>> f16c8de5
            stacklevel=2,
        )
        return self.enable_delayed_submission

    def is_python_future_enabled(self):
        warnings.warn(
            "UCXWorker.is_python_future_enabled() is deprecated and will soon be removed, "
            "use the UCXWorker.enable_python_future property instead",
<<<<<<< HEAD
            DeprecationWarning,
=======
            FutureWarning,
>>>>>>> f16c8de5
            stacklevel=2,
        )
        return self.enable_python_future

    def tag_recv(self, Array arr, tag: UCXXTagMask, tag_mask: UCXXTagMask = UCXXTagMaskFull):
        if not isinstance(tag, UCXXTag):
            raise TypeError(f"The `tag` object must be of type {UCXXTag}")
        if not isinstance(tag_mask, UCXXTagMask):
            raise TypeError(f"The `tag_mask` object must be of type {UCXXTagMask}")
        cdef void* buf = <void*>arr.ptr
        cdef size_t nbytes = arr.nbytes
        cdef shared_ptr[Request] req
        cdef Tag cpp_tag = <Tag><size_t>tag.value
        cdef TagMask cpp_tag_mask = <TagMask><size_t>tag_mask.value

        if not self._context_feature_flags & Feature.TAG.value:
            raise ValueError("UCXContext must be created with `Feature.TAG`")

        with nogil:
            req = self._worker.get().tagRecv(
                buf,
                nbytes,
                cpp_tag,
                cpp_tag_mask,
                self._enable_python_future
            )

        return UCXRequest(<uintptr_t><void*>&req, self._enable_python_future)


cdef class UCXRequest():
    cdef:
        shared_ptr[Request] _request
        bint _enable_python_future
        bint _completed

    def __init__(self, uintptr_t shared_ptr_request, bint enable_python_future):
        self._request = deref(<shared_ptr[Request] *> shared_ptr_request)
        self._enable_python_future = enable_python_future
        self._completed = False

    def __dealloc__(self):
        with nogil:
            self._request.get().cancel()
            self._request.reset()

    @property
    def completed(self):
        cdef bint completed

        if self._completed is True:
            return True

        with nogil:
            completed = self._request.get().isCompleted()

        return completed

    @property
    def status(self):
        cdef ucs_status_t status

        with nogil:
            status = self._request.get().getStatus()

        return status

    @property
    def future(self):
        cdef PyObject* future_ptr

        with nogil:
            future_ptr = <PyObject*>self._request.get().getFuture()

        return <object>future_ptr

    @property
    def recv_buffer(self):
        cdef shared_ptr[Buffer] buf
        cdef BufferType bufType

        with nogil:
            buf = self._request.get().getRecvBuffer()
            bufType = buf.get().getType() if buf != nullptr else BufferType.Invalid

        # If buf == NULL, it's not allocated by the request but rather the user
        if buf == NULL:
            return None
        elif bufType == BufferType.RMM:
            return _get_rmm_buffer(<uintptr_t><void*>buf.get())
        elif bufType == BufferType.Host:
            return _get_host_buffer(<uintptr_t><void*>buf.get())

    def is_completed(self):
        warnings.warn(
            "UCXRequest.is_completed() is deprecated and will soon be removed, "
            "use the UCXRequest.completed property instead",
<<<<<<< HEAD
            DeprecationWarning,
=======
            FutureWarning,
>>>>>>> f16c8de5
            stacklevel=2,
        )
        return self.completed

    def get_status(self):
        warnings.warn(
            "UCXRequest.get_status() is deprecated and will soon be removed, "
            "use the UCXRequest.status property instead",
<<<<<<< HEAD
            DeprecationWarning,
=======
            FutureWarning,
>>>>>>> f16c8de5
            stacklevel=2,
        )
        return self.status

    def check_error(self):
        with nogil:
            self._request.get().checkError()

    async def wait_yield(self):
        while True:
            if self.completed:
                return self.check_error()
            await asyncio.sleep(0)

    def get_future(self):
        warnings.warn(
            "UCXRequest.get_future() is deprecated and will soon be removed, "
            "use the UCXRequest.future property instead",
<<<<<<< HEAD
            DeprecationWarning,
=======
            FutureWarning,
>>>>>>> f16c8de5
            stacklevel=2,
        )
        return self.future

    async def wait(self):
        if self._enable_python_future:
            await self.future
        else:
            await self.wait_yield()

    def get_recv_buffer(self):
        warnings.warn(
            "UCXRequest.get_recv_buffer() is deprecated and will soon be removed, "
            "use the UCXRequest.recv_buffer property instead",
<<<<<<< HEAD
            DeprecationWarning,
=======
            FutureWarning,
>>>>>>> f16c8de5
            stacklevel=2,
        )
        return self.recv_buffer


cdef class UCXBufferRequest:
    cdef:
        BufferRequestPtr _buffer_request
        bint _enable_python_future

    def __init__(self, uintptr_t shared_ptr_buffer_request, bint enable_python_future):
        self._buffer_request = deref(<BufferRequestPtr *> shared_ptr_buffer_request)
        self._enable_python_future = enable_python_future

    def __dealloc__(self):
        with nogil:
            self._buffer_request.reset()

    @property
    def request(self):
        return UCXRequest(
            <uintptr_t><void*>&self._buffer_request.get().request,
            self._enable_python_future,
        )

    @property
    def py_buffer(self):
        cdef shared_ptr[Buffer] buf
        cdef BufferType bufType

        with nogil:
            buf = self._buffer_request.get().buffer
            bufType = buf.get().getType() if buf != nullptr else BufferType.Invalid

        # If buf == NULL, it holds a header
        if buf == NULL:
            return None
        elif bufType == BufferType.RMM:
            return _get_rmm_buffer(<uintptr_t><void*>buf.get())
        elif bufType == BufferType.Host:
            return _get_host_buffer(<uintptr_t><void*>buf.get())

    def get_request(self):
        warnings.warn(
            "UCXBufferRequest.get_request() is deprecated and will soon be removed, "
            "use the UCXBufferRequest.request property instead",
<<<<<<< HEAD
            DeprecationWarning,
=======
            FutureWarning,
>>>>>>> f16c8de5
            stacklevel=2,
        )
        return self.request

    def get_py_buffer(self):
        warnings.warn(
            "UCXBufferRequest.get_py_buffer() is deprecated and will soon be removed, "
            "use the UCXBufferRequest.py_buffer property instead",
<<<<<<< HEAD
            DeprecationWarning,
=======
            FutureWarning,
>>>>>>> f16c8de5
            stacklevel=2,
        )
        return self.py_buffer


cdef class UCXBufferRequests:
    cdef:
        RequestTagMultiPtr _ucxx_request_tag_multi
        bint _enable_python_future
        bint _completed
        tuple _buffer_requests
        tuple _requests

    def __init__(self, uintptr_t unique_ptr_buffer_requests, bint enable_python_future):
        cdef RequestTagMulti ucxx_buffer_requests
        self._enable_python_future = enable_python_future
        self._completed = False
        self._requests = tuple()

        self._ucxx_request_tag_multi = (
            deref(<RequestTagMultiPtr *> unique_ptr_buffer_requests)
        )

    def __dealloc__(self):
        with nogil:
            self._ucxx_request_tag_multi.reset()

    def _populate_requests(self):
        cdef vector[BufferRequestPtr] requests
        if len(self._requests) == 0:
            requests = deref(self._ucxx_request_tag_multi)._bufferRequests
            total_requests = requests.size()
            self._buffer_requests = tuple([
                UCXBufferRequest(
                    <uintptr_t><void*>&(requests[i]),
                    self._enable_python_future
                )
                for i in range(total_requests)
            ])

            self._requests = tuple([br.request for br in self._buffer_requests])

    @property
    def completed(self):
        cdef bint completed

        if self._completed is False:
            with nogil:
                completed = self._ucxx_request_tag_multi.get().isCompleted()
            self._completed = completed

        return self._completed

    @property
    def all_completed(self):
        if self._completed is False:
            if self._ucxx_request_tag_multi.get()._isFilled is False:
                return False

            self._populate_requests()

            self._completed = all(
                [r.completed for r in self._requests]
            )

        return self._completed

    @property
    def status(self):
        cdef ucs_status_t status

        with nogil:
            status = self._ucxx_request_tag_multi.get().getStatus()

        return status

    @property
    def future(self):
        cdef PyObject* future_ptr

        with nogil:
            future_ptr = <PyObject*>self._ucxx_request_tag_multi.get().getFuture()

        return <object>future_ptr

    @property
    def py_buffers(self):
        if not self.completed:
            raise RuntimeError("Some requests are not completed yet")

        self._populate_requests()

        py_buffers = [br.py_buffer for br in self._buffer_requests]
        # PyBuffers that are None are headers
        return [b for b in py_buffers if b is not None]

    @property
    def requests(self):
        self._populate_requests()
        return self._requests

    def is_completed(self):
        warnings.warn(
            "UCXBufferRequests.is_completed() is deprecated and will soon be removed, "
            "use the UCXBufferRequests.completed property instead",
<<<<<<< HEAD
            DeprecationWarning,
=======
            FutureWarning,
>>>>>>> f16c8de5
            stacklevel=2,
        )
        return self.completed

    def is_completed_all(self):
        warnings.warn(
            "UCXBufferRequests.is_completed_all() is deprecated and will soon be removed, "
            "use the UCXBufferRequests.all_completed property instead",
<<<<<<< HEAD
            DeprecationWarning,
=======
            FutureWarning,
>>>>>>> f16c8de5
            stacklevel=2,
        )
        return self.all_completed

    def check_error(self):
        with nogil:
            self._ucxx_request_tag_multi.get().checkError()

    def get_status(self):
        warnings.warn(
            "UCXBufferRequests.get_status() is deprecated and will soon be removed, "
            "use the UCXBufferRequests.status property instead",
<<<<<<< HEAD
            DeprecationWarning,
=======
            FutureWarning,
>>>>>>> f16c8de5
            stacklevel=2,
        )
        return self.status

    async def wait_yield(self):
        while True:
            if self.completed:
                for r in self._requests:
                    r.check_error()
                return
            await asyncio.sleep(0)

    def get_future(self):
        warnings.warn(
            "UCXBufferRequests.get_future() is deprecated and will soon be removed, "
            "use the UCXBufferRequests.future property instead",
<<<<<<< HEAD
            DeprecationWarning,
=======
            FutureWarning,
>>>>>>> f16c8de5
            stacklevel=2,
        )
        return self.future

    async def wait(self):
        if self._enable_python_future:
            await self.future
        else:
            await self.wait_yield()

    def get_requests(self):
        warnings.warn(
            "UCXBufferRequests.get_requests() is deprecated and will soon be removed, "
            "use the UCXBufferRequests.requests property instead",
<<<<<<< HEAD
            DeprecationWarning,
=======
            FutureWarning,
>>>>>>> f16c8de5
            stacklevel=2,
        )
        return self.requests

    def get_py_buffers(self):
        warnings.warn(
            "UCXBufferRequests.get_py_buffers() is deprecated and will soon be removed, "
            "use the UCXBufferRequests.py_buffers property instead",
<<<<<<< HEAD
            DeprecationWarning,
=======
            FutureWarning,
>>>>>>> f16c8de5
            stacklevel=2,
        )
        return self.py_buffers


cdef void _endpoint_close_callback(void *args) with gil:
    """Callback function called when UCXEndpoint closes or errors"""
    cdef dict cb_data = <dict> args

    try:
        cb_data['cb_func'](
            *cb_data['cb_args'],
            **cb_data['cb_kwargs']
        )
    except Exception as e:
        logger.error(f"{type(e)} when calling endpoint close callback: {e}")


cdef class UCXEndpoint():
    cdef:
        shared_ptr[Endpoint] _endpoint
        uint64_t _context_feature_flags
        bint _cuda_support
        bint _enable_python_future
        dict _close_cb_data

    def __init__(
            self,
            uintptr_t shared_ptr_endpoint,
            bint enable_python_future,
            uint64_t context_feature_flags,
            bint cuda_support,
    ):
        self._endpoint = deref(<shared_ptr[Endpoint] *> shared_ptr_endpoint)
        self._enable_python_future = enable_python_future
        self._context_feature_flags = context_feature_flags
        self._cuda_support = cuda_support

    def __dealloc__(self):
        with nogil:
            self._endpoint.reset()

    @classmethod
    def create(
            cls,
            UCXWorker worker,
            str ip_address,
            uint16_t port,
            bint endpoint_error_handling
    ):
        cdef shared_ptr[Context] context
        cdef shared_ptr[Endpoint] endpoint
        cdef string addr = ip_address.encode("utf-8")
        cdef uint64_t context_feature_flags
        cdef bint cuda_support

        with nogil:
            endpoint = worker._worker.get().createEndpointFromHostname(
                addr, port, endpoint_error_handling
            )
            context = dynamic_pointer_cast[Context, Component](
                worker._worker.get().getParent()
            )
            context_feature_flags = context.get().getFeatureFlags()
            cuda_support = context.get().hasCudaSupport()

        return cls(
            <uintptr_t><void*>&endpoint,
            worker.enable_python_future,
            context_feature_flags,
            cuda_support,
        )

    @classmethod
    def create_from_conn_request(
            cls,
            UCXListener listener,
            uintptr_t conn_request,
            bint endpoint_error_handling
    ):
        cdef shared_ptr[Context] context
        cdef shared_ptr[Worker] worker
        cdef shared_ptr[Endpoint] endpoint
        cdef uint64_t context_feature_flags
        cdef bint cuda_support

        with nogil:
            endpoint = listener._listener.get().createEndpointFromConnRequest(
                <ucp_conn_request_h>conn_request, endpoint_error_handling
            )
            worker = dynamic_pointer_cast[Worker, Component](
                listener._listener.get().getParent()
            )
            context = dynamic_pointer_cast[Context, Component](worker.get().getParent())
            context_feature_flags = context.get().getFeatureFlags()
            cuda_support = context.get().hasCudaSupport()

        return cls(
            <uintptr_t><void*>&endpoint,
            listener.enable_python_future,
            context_feature_flags,
            cuda_support,
        )

    @classmethod
    def create_from_worker_address(
            cls,
            UCXWorker worker,
            UCXAddress address,
            bint endpoint_error_handling
    ):
        cdef shared_ptr[Context] context
        cdef shared_ptr[Endpoint] endpoint
        cdef shared_ptr[Address] ucxx_address = address._address
        cdef uint64_t context_feature_flags
        cdef bint cuda_support

        with nogil:
            endpoint = worker._worker.get().createEndpointFromWorkerAddress(
                ucxx_address, endpoint_error_handling
            )
            context = dynamic_pointer_cast[Context, Component](
                worker._worker.get().getParent()
            )
            context_feature_flags = context.get().getFeatureFlags()
            cuda_support = context.get().hasCudaSupport()

        return cls(
            <uintptr_t><void*>&endpoint,
            worker.enable_python_future,
            context_feature_flags,
            cuda_support,
        )

    @property
    def handle(self):
        cdef ucp_ep_h handle

        with nogil:
            handle = self._endpoint.get().getHandle()

        return int(<uintptr_t>handle)

    @property
    def ucxx_ptr(self):
        cdef Endpoint* endpoint

        with nogil:
            endpoint = self._endpoint.get()

        return int(<uintptr_t>endpoint)

    @property
    def worker_handle(self):
        cdef ucp_worker_h handle

        with nogil:
            handle = self._endpoint.get().getWorker().get().getHandle()

        return int(<uintptr_t>handle)

    @property
    def ucxx_worker_ptr(self):
        cdef Worker* worker

        with nogil:
            worker = self._endpoint.get().getWorker().get()

        return int(<uintptr_t>worker)

    @property
    def alive(self):
        cdef bint alive

        with nogil:
            alive = self._endpoint.get().isAlive()

        return alive

    def close(self, period=0, max_attempts=1):
        cdef uint64_t c_period = period
        cdef uint64_t c_max_attempts = max_attempts

        with nogil:
            self._endpoint.get().close(c_period, c_max_attempts)

    def am_probe(self):
        cdef ucp_ep_h handle
        cdef shared_ptr[Worker] worker
        cdef bint ep_matched

        with nogil:
            handle = self._endpoint.get().getHandle()
            worker = self._endpoint.get().getWorker()
            ep_matched = worker.get().amProbe(handle)

        return ep_matched

    def am_send(self, Array arr):
        cdef void* buf = <void*>arr.ptr
        cdef size_t nbytes = arr.nbytes
        cdef bint cuda_array = arr.cuda
        cdef shared_ptr[Request] req

        if not self._context_feature_flags & Feature.AM.value:
            raise ValueError("UCXContext must be created with `Feature.AM`")

        with nogil:
            req = self._endpoint.get().amSend(
                buf,
                nbytes,
                UCS_MEMORY_TYPE_CUDA if cuda_array else UCS_MEMORY_TYPE_HOST,
                self._enable_python_future
            )

        return UCXRequest(<uintptr_t><void*>&req, self._enable_python_future)

    def am_recv(self):
        cdef shared_ptr[Request] req

        if not self._context_feature_flags & Feature.AM.value:
            raise ValueError("UCXContext must be created with `Feature.AM`")

        with nogil:
            req = self._endpoint.get().amRecv(self._enable_python_future)

        return UCXRequest(<uintptr_t><void*>&req, self._enable_python_future)

    def stream_send(self, Array arr):
        cdef void* buf = <void*>arr.ptr
        cdef size_t nbytes = arr.nbytes
        cdef shared_ptr[Request] req

        if not self._context_feature_flags & Feature.STREAM.value:
            raise ValueError("UCXContext must be created with `Feature.STREAM`")
        if arr.cuda and not self._cuda_support:
            raise ValueError(
                "UCX is not configured with CUDA support, please ensure that the "
                "available UCX on your environment is built against CUDA and that "
                "`cuda` or `cuda_copy` are present in `UCX_TLS` or that it is using "
                "the default `UCX_TLS=all`."
            )

        with nogil:
            req = self._endpoint.get().streamSend(
                buf,
                nbytes,
                self._enable_python_future
            )

        return UCXRequest(<uintptr_t><void*>&req, self._enable_python_future)

    def stream_recv(self, Array arr):
        cdef void* buf = <void*>arr.ptr
        cdef size_t nbytes = arr.nbytes
        cdef shared_ptr[Request] req

        if not self._context_feature_flags & Feature.STREAM.value:
            raise ValueError("UCXContext must be created with `Feature.STREAM`")
        if arr.cuda and not self._cuda_support:
            raise ValueError(
                "UCX is not configured with CUDA support, please ensure that the "
                "available UCX on your environment is built against CUDA and that "
                "`cuda` or `cuda_copy` are present in `UCX_TLS` or that it is using "
                "the default `UCX_TLS=all`."
            )

        with nogil:
            req = self._endpoint.get().streamRecv(
                buf,
                nbytes,
                self._enable_python_future
            )

        return UCXRequest(<uintptr_t><void*>&req, self._enable_python_future)

    def tag_send(self, Array arr, tag: UCXXTagMask):
        if not isinstance(tag, UCXXTag):
            raise TypeError(f"The `tag` object must be of type {UCXXTag}")
        cdef void* buf = <void*>arr.ptr
        cdef size_t nbytes = arr.nbytes
        cdef shared_ptr[Request] req
        cdef Tag cpp_tag = <Tag><size_t>tag.value

        if not self._context_feature_flags & Feature.TAG.value:
            raise ValueError("UCXContext must be created with `Feature.TAG`")
        if arr.cuda and not self._cuda_support:
            raise ValueError(
                "UCX is not configured with CUDA support, please ensure that the "
                "available UCX on your environment is built against CUDA and that "
                "`cuda` or `cuda_copy` are present in `UCX_TLS` or that it is using "
                "the default `UCX_TLS=all`."
            )

        with nogil:
            req = self._endpoint.get().tagSend(
                buf,
                nbytes,
                cpp_tag,
                self._enable_python_future
            )

        return UCXRequest(<uintptr_t><void*>&req, self._enable_python_future)

    def tag_recv(self, Array arr, tag: UCXXTagMask, tag_mask: UCXXTagMask=UCXXTagMaskFull):
        if not isinstance(tag, UCXXTag):
            raise TypeError(f"The `tag` object must be of type {UCXXTag}")
        if not isinstance(tag_mask, UCXXTagMask):
            raise TypeError(f"The `tag_mask` object must be of type {UCXXTagMask}")
        cdef void* buf = <void*>arr.ptr
        cdef size_t nbytes = arr.nbytes
        cdef shared_ptr[Request] req
        cdef Tag cpp_tag = <Tag><size_t>tag.value
        cdef TagMask cpp_tag_mask = <TagMask><size_t>tag_mask.value

        if not self._context_feature_flags & Feature.TAG.value:
            raise ValueError("UCXContext must be created with `Feature.TAG`")
        if arr.cuda and not self._cuda_support:
            raise ValueError(
                "UCX is not configured with CUDA support, please ensure that the "
                "available UCX on your environment is built against CUDA and that "
                "`cuda` or `cuda_copy` are present in `UCX_TLS` or that it is using "
                "the default `UCX_TLS=all`."
            )

        with nogil:
            req = self._endpoint.get().tagRecv(
                buf,
                nbytes,
                cpp_tag,
                cpp_tag_mask,
                self._enable_python_future
            )

        return UCXRequest(<uintptr_t><void*>&req, self._enable_python_future)

    def tag_send_multi(self, tuple arrays, tag: UCXXTagMask):
        if not isinstance(tag, UCXXTag):
            raise TypeError(f"The `tag` object must be of type {UCXXTag}")
        cdef vector[void*] v_buffer
        cdef vector[size_t] v_size
        cdef vector[int] v_is_cuda
        cdef shared_ptr[Request] ucxx_buffer_requests
        cdef Tag cpp_tag = <Tag><size_t>tag.value

        for arr in arrays:
            if not isinstance(arr, Array):
                raise ValueError(
                    "All elements of the `arrays` should be of `Array` type"
                )
            if arr.cuda and not self._cuda_support:
                raise ValueError(
                    "UCX is not configured with CUDA support, please ensure that the "
                    "available UCX on your environment is built against CUDA and that "
                    "`cuda` or `cuda_copy` are present in `UCX_TLS` or that it is using "
                    "the default `UCX_TLS=all`."
                )

        for arr in arrays:
            v_buffer.push_back(<void*><uintptr_t>arr.ptr)
            v_size.push_back(arr.nbytes)
            v_is_cuda.push_back(arr.cuda)

        with nogil:
            ucxx_buffer_requests = self._endpoint.get().tagMultiSend(
                v_buffer,
                v_size,
                v_is_cuda,
                cpp_tag,
                self._enable_python_future,
            )

        return UCXBufferRequests(
            <uintptr_t><void*>&ucxx_buffer_requests, self._enable_python_future,
        )

    def tag_recv_multi(self, tag: UCXXTagMask, tag_mask: UCXXTagMask=UCXXTagMaskFull):
        if not isinstance(tag, UCXXTag):
            raise TypeError(f"The `tag` object must be of type {UCXXTag}")
        if not isinstance(tag_mask, UCXXTagMask):
            raise TypeError(f"The `tag_mask` object must be of type {UCXXTagMask}")
        cdef shared_ptr[Request] ucxx_buffer_requests
        cdef Tag cpp_tag = <Tag><size_t>tag.value
        cdef TagMask cpp_tag_mask = <TagMask><size_t>tag_mask.value

        with nogil:
            ucxx_buffer_requests = self._endpoint.get().tagMultiRecv(
                cpp_tag, cpp_tag_mask, self._enable_python_future
            )

        return UCXBufferRequests(
            <uintptr_t><void*>&ucxx_buffer_requests, self._enable_python_future,
        )

    def is_alive(self):
        warnings.warn(
            "UCXEndpoint.is_alive() is deprecated and will soon be removed, "
            "use the UCXEndpoint.alive property instead",
<<<<<<< HEAD
            DeprecationWarning,
=======
            FutureWarning,
>>>>>>> f16c8de5
            stacklevel=2,
        )
        return self.alive

    def raise_on_error(self):
        with nogil:
            self._endpoint.get().raiseOnError()

    def set_close_callback(self, cb_func, tuple cb_args=None, dict cb_kwargs=None):
        if cb_args is None:
            cb_args = ()
        if cb_kwargs is None:
            cb_kwargs = {}

        self._close_cb_data = {
            "cb_func": cb_func,
            "cb_args": cb_args,
            "cb_kwargs": cb_kwargs,
        }

        cdef function[void(void*)]* func_close_callback = (
            new function[void(void*)](_endpoint_close_callback)
        )
        with nogil:
            self._endpoint.get().setCloseCallback(
                deref(func_close_callback), <void*>self._close_cb_data
            )
        del func_close_callback


cdef void _listener_callback(ucp_conn_request_h conn_request, void *args) with gil:
    """Callback function used by UCXListener"""
    cdef dict cb_data = <dict> args

    try:
        cb_data['cb_func'](
            (
                cb_data['listener']().create_endpoint_from_conn_request(
                    int(<uintptr_t>conn_request), True
                ) if 'listener' in cb_data else
                int(<uintptr_t>conn_request)
            ),
            *cb_data['cb_args'],
            **cb_data['cb_kwargs']
        )
    except Exception as e:
        logger.error(f"{type(e)} when calling listener callback: {e}")


cdef class UCXListener():
    cdef:
        shared_ptr[Listener] _listener
        bint _enable_python_future
        dict _cb_data
        object __weakref__

    def __init__(
            self,
            uintptr_t shared_ptr_listener,
            dict cb_data,
            bint enable_python_future,
    ):
        self._listener = deref(<shared_ptr[Listener] *> shared_ptr_listener)
        self._cb_data = cb_data
        self._enable_python_future = enable_python_future

    def __dealloc__(self):
        with nogil:
            self._listener.reset()

    @classmethod
    def create(
            cls,
            UCXWorker worker,
            uint16_t port,
            cb_func,
            tuple cb_args=None,
            dict cb_kwargs=None,
            bint deliver_endpoint=False,
    ):
        if cb_args is None:
            cb_args = ()
        if cb_kwargs is None:
            cb_kwargs = {}

        cdef shared_ptr[Listener] ucxx_listener
        cdef ucp_listener_conn_callback_t listener_cb = (
            <ucp_listener_conn_callback_t>_listener_callback
        )
        cdef dict cb_data = {
            "cb_func": cb_func,
            "cb_args": cb_args,
            "cb_kwargs": cb_kwargs,
        }

        with nogil:
            ucxx_listener = worker._worker.get().createListener(
                port, listener_cb, <void*>cb_data
            )

        listener = cls(
            <uintptr_t><void*>&ucxx_listener,
            cb_data,
            worker.enable_python_future,
        )
        if deliver_endpoint is True:
            cb_data["listener"] = weakref.ref(listener)
        return listener

    @property
    def port(self):
        cdef uint16_t port

        with nogil:
            port = self._listener.get().getPort()

        return port

    @property
    def ip(self):
        cdef string ip

        with nogil:
            ip = self._listener.get().getIp()

        return ip.decode("utf-8")

    @property
    def enable_python_future(self):
        return self._enable_python_future

    def create_endpoint_from_conn_request(
            self,
            uintptr_t conn_request,
            bint endpoint_error_handling
    ):
        return UCXEndpoint.create_from_conn_request(
            self, conn_request, endpoint_error_handling,
        )

    def is_python_future_enabled(self):
        warnings.warn(
            "UCXListener.is_python_future_enabled() is deprecated and will soon be removed, "
            "use the UCXListener.enable_python_future property instead",
<<<<<<< HEAD
            DeprecationWarning,
=======
            FutureWarning,
>>>>>>> f16c8de5
            stacklevel=2,
        )
        return self.enable_python_future


def get_current_options():
    """
    Returns the current UCX options
    if UCX were to be initialized now.
    """
    return UCXConfig().config


def get_ucx_version():
    cdef unsigned int a, b, c
    ucp_get_version(&a, &b, &c)
    return (a, b, c)<|MERGE_RESOLUTION|>--- conflicted
+++ resolved
@@ -268,11 +268,7 @@
         warnings.warn(
             "UCXConfig.get() is deprecated and will soon be removed, "
             "use the UCXConfig.config property instead",
-<<<<<<< HEAD
-            DeprecationWarning,
-=======
-            FutureWarning,
->>>>>>> f16c8de5
+            FutureWarning,
             stacklevel=2,
         )
         return self.config
@@ -366,11 +362,7 @@
         warnings.warn(
             "UCXContext.get_config() is deprecated and will soon be removed, "
             "use the UCXContext.config property instead",
-<<<<<<< HEAD
-            DeprecationWarning,
-=======
-            FutureWarning,
->>>>>>> f16c8de5
+            FutureWarning,
             stacklevel=2,
         )
         return self.config
@@ -572,11 +564,7 @@
         warnings.warn(
             "UCXWorker.get_address() is deprecated and will soon be removed, "
             "use the UCXWorker.address property instead",
-<<<<<<< HEAD
-            DeprecationWarning,
-=======
-            FutureWarning,
->>>>>>> f16c8de5
+            FutureWarning,
             stacklevel=2,
         )
         return self.address
@@ -701,11 +689,7 @@
         warnings.warn(
             "UCXWorker.is_delayed_submission_enabled() is deprecated and will soon "
             "be removed, use the UCXWorker.enable_delayed_submission property instead",
-<<<<<<< HEAD
-            DeprecationWarning,
-=======
-            FutureWarning,
->>>>>>> f16c8de5
+            FutureWarning,
             stacklevel=2,
         )
         return self.enable_delayed_submission
@@ -714,11 +698,7 @@
         warnings.warn(
             "UCXWorker.is_python_future_enabled() is deprecated and will soon be removed, "
             "use the UCXWorker.enable_python_future property instead",
-<<<<<<< HEAD
-            DeprecationWarning,
-=======
-            FutureWarning,
->>>>>>> f16c8de5
+            FutureWarning,
             stacklevel=2,
         )
         return self.enable_python_future
@@ -816,11 +796,7 @@
         warnings.warn(
             "UCXRequest.is_completed() is deprecated and will soon be removed, "
             "use the UCXRequest.completed property instead",
-<<<<<<< HEAD
-            DeprecationWarning,
-=======
-            FutureWarning,
->>>>>>> f16c8de5
+            FutureWarning,
             stacklevel=2,
         )
         return self.completed
@@ -829,11 +805,7 @@
         warnings.warn(
             "UCXRequest.get_status() is deprecated and will soon be removed, "
             "use the UCXRequest.status property instead",
-<<<<<<< HEAD
-            DeprecationWarning,
-=======
-            FutureWarning,
->>>>>>> f16c8de5
+            FutureWarning,
             stacklevel=2,
         )
         return self.status
@@ -852,11 +824,7 @@
         warnings.warn(
             "UCXRequest.get_future() is deprecated and will soon be removed, "
             "use the UCXRequest.future property instead",
-<<<<<<< HEAD
-            DeprecationWarning,
-=======
-            FutureWarning,
->>>>>>> f16c8de5
+            FutureWarning,
             stacklevel=2,
         )
         return self.future
@@ -871,11 +839,7 @@
         warnings.warn(
             "UCXRequest.get_recv_buffer() is deprecated and will soon be removed, "
             "use the UCXRequest.recv_buffer property instead",
-<<<<<<< HEAD
-            DeprecationWarning,
-=======
-            FutureWarning,
->>>>>>> f16c8de5
+            FutureWarning,
             stacklevel=2,
         )
         return self.recv_buffer
@@ -922,11 +886,7 @@
         warnings.warn(
             "UCXBufferRequest.get_request() is deprecated and will soon be removed, "
             "use the UCXBufferRequest.request property instead",
-<<<<<<< HEAD
-            DeprecationWarning,
-=======
-            FutureWarning,
->>>>>>> f16c8de5
+            FutureWarning,
             stacklevel=2,
         )
         return self.request
@@ -935,11 +895,7 @@
         warnings.warn(
             "UCXBufferRequest.get_py_buffer() is deprecated and will soon be removed, "
             "use the UCXBufferRequest.py_buffer property instead",
-<<<<<<< HEAD
-            DeprecationWarning,
-=======
-            FutureWarning,
->>>>>>> f16c8de5
+            FutureWarning,
             stacklevel=2,
         )
         return self.py_buffer
@@ -1045,11 +1001,7 @@
         warnings.warn(
             "UCXBufferRequests.is_completed() is deprecated and will soon be removed, "
             "use the UCXBufferRequests.completed property instead",
-<<<<<<< HEAD
-            DeprecationWarning,
-=======
-            FutureWarning,
->>>>>>> f16c8de5
+            FutureWarning,
             stacklevel=2,
         )
         return self.completed
@@ -1058,11 +1010,7 @@
         warnings.warn(
             "UCXBufferRequests.is_completed_all() is deprecated and will soon be removed, "
             "use the UCXBufferRequests.all_completed property instead",
-<<<<<<< HEAD
-            DeprecationWarning,
-=======
-            FutureWarning,
->>>>>>> f16c8de5
+            FutureWarning,
             stacklevel=2,
         )
         return self.all_completed
@@ -1075,11 +1023,7 @@
         warnings.warn(
             "UCXBufferRequests.get_status() is deprecated and will soon be removed, "
             "use the UCXBufferRequests.status property instead",
-<<<<<<< HEAD
-            DeprecationWarning,
-=======
-            FutureWarning,
->>>>>>> f16c8de5
+            FutureWarning,
             stacklevel=2,
         )
         return self.status
@@ -1096,11 +1040,7 @@
         warnings.warn(
             "UCXBufferRequests.get_future() is deprecated and will soon be removed, "
             "use the UCXBufferRequests.future property instead",
-<<<<<<< HEAD
-            DeprecationWarning,
-=======
-            FutureWarning,
->>>>>>> f16c8de5
+            FutureWarning,
             stacklevel=2,
         )
         return self.future
@@ -1115,11 +1055,7 @@
         warnings.warn(
             "UCXBufferRequests.get_requests() is deprecated and will soon be removed, "
             "use the UCXBufferRequests.requests property instead",
-<<<<<<< HEAD
-            DeprecationWarning,
-=======
-            FutureWarning,
->>>>>>> f16c8de5
+            FutureWarning,
             stacklevel=2,
         )
         return self.requests
@@ -1128,11 +1064,7 @@
         warnings.warn(
             "UCXBufferRequests.get_py_buffers() is deprecated and will soon be removed, "
             "use the UCXBufferRequests.py_buffers property instead",
-<<<<<<< HEAD
-            DeprecationWarning,
-=======
-            FutureWarning,
->>>>>>> f16c8de5
+            FutureWarning,
             stacklevel=2,
         )
         return self.py_buffers
@@ -1531,11 +1463,7 @@
         warnings.warn(
             "UCXEndpoint.is_alive() is deprecated and will soon be removed, "
             "use the UCXEndpoint.alive property instead",
-<<<<<<< HEAD
-            DeprecationWarning,
-=======
-            FutureWarning,
->>>>>>> f16c8de5
+            FutureWarning,
             stacklevel=2,
         )
         return self.alive
@@ -1680,11 +1608,7 @@
         warnings.warn(
             "UCXListener.is_python_future_enabled() is deprecated and will soon be removed, "
             "use the UCXListener.enable_python_future property instead",
-<<<<<<< HEAD
-            DeprecationWarning,
-=======
-            FutureWarning,
->>>>>>> f16c8de5
+            FutureWarning,
             stacklevel=2,
         )
         return self.enable_python_future
