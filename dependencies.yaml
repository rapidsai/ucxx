--- conflicted
+++ resolved
@@ -17,6 +17,7 @@
       - test_cpp
       - test_python
       - depends_on_cupy
+      - depends_on_rmm
       - depends_on_cudf
   test_cpp:
     output: none
@@ -43,6 +44,7 @@
       table: build-system
     includes:
       - build_python
+      - depends_on_rmm
   py_run:
     output: pyproject
     pyproject_dir: python
@@ -82,9 +84,6 @@
           - spdlog>=1.12.0,<1.13
   build_python:
     common:
-      - output_types: [conda]
-        packages:
-          - &rmm_conda rmm==24.2.*
       - output_types: [conda, requirements, pyproject]
         packages:
           - *cmake_ver
@@ -96,25 +95,6 @@
       - output_types: [requirements, pyproject]
         packages:
           - scikit-build-core[pyproject]>=0.7.0
-<<<<<<< HEAD
-      - output_types: requirements
-        packages:
-          # pip recognizes the index as a global option for the requirements.txt file
-          # This index is needed for rmm.
-          - --extra-index-url=https://pypi.nvidia.com
-          - --extra-index-url=https://pypi.anaconda.org/rapidsai-wheels-nightly/simple
-=======
-    specific:
-      - output_types: [requirements, pyproject]
-        matrices:
-          - matrix: {cuda: "12.*"}
-            packages:
-              - rmm-cu12==24.2.*
-          - matrix: {cuda: "11.*"}
-            packages:
-              - rmm-cu11==24.2.*
-          - {matrix: null, packages: [*rmm_conda]}
->>>>>>> 611fc113
   checks:
     common:
       - output_types: [conda, requirements]
@@ -212,43 +192,18 @@
       - output_types: [conda, requirements, pyproject]
         packages:
           - cloudpickle
-<<<<<<< HEAD
-          - cudf==24.2.*
-=======
-          - dask
-          - distributed
->>>>>>> 611fc113
           - numba>=0.57.1
           - pytest
           - pytest-asyncio
           - pytest-rerunfailures
-<<<<<<< HEAD
-=======
   depends_on_cupy:
     common:
->>>>>>> 611fc113
       - output_types: conda
         packages:
           - cupy>=12.0.0
     specific:
       - output_types: [requirements, pyproject]
         matrices:
-<<<<<<< HEAD
-          # All CUDA 12 versions
-          - matrix: {cuda: "12.2"}
-            packages: &cupy_packages_cu12
-              - cupy-cuda12x>=12.0.0
-          - {matrix: {cuda: "12.1"}, packages: *cupy_packages_cu12}
-          - {matrix: {cuda: "12.0"}, packages: *cupy_packages_cu12}
-          # All CUDA 11 versions
-          - matrix: {cuda: "11.8"}
-            packages: &cupy_packages_cu11
-              - cupy-cuda11x>=12.0.0
-          - {matrix: {cuda: "11.5"}, packages: *cupy_packages_cu11}
-          - {matrix: {cuda: "11.4"}, packages: *cupy_packages_cu11}
-          - {matrix: {cuda: "11.2"}, packages: *cupy_packages_cu11}
-          - {matrix: null, packages: *cupy_packages_cu11}
-=======
           - matrix: {cuda: "12.*"}
             packages:
               - cupy-cuda12x>=12.0.0
@@ -256,6 +211,26 @@
             packages:
               - cupy-cuda11x>=12.0.0
           - {matrix: null, packages: [cupy-cuda11x>=12.0.0]}
+  depends_on_rmm:
+    common:
+      - output_types: conda
+        packages:
+          - &rmm_conda rmm==24.2.*
+      - output_types: requirements
+        packages:
+          # pip recognizes the index as a global option for the requirements.txt file
+          - --extra-index-url=https://pypi.nvidia.com
+          - --extra-index-url=https://pypi.anaconda.org/rapidsai-wheels-nightly/simple
+    specific:
+      - output_types: [requirements, pyproject]
+        matrices:
+          - matrix: {cuda: "12.*"}
+            packages:
+              - rmm-cu12==24.2.*
+          - matrix: {cuda: "11.*"}
+            packages:
+              - rmm-cu11==24.2.*
+          - {matrix: null, packages: [*rmm_conda]}
   depends_on_cudf:
     common:
       - output_types: conda
@@ -264,7 +239,6 @@
       - output_types: requirements
         packages:
           # pip recognizes the index as a global option for the requirements.txt file
-          # This index is needed for rmm, cubinlinker, ptxcompiler.
           - --extra-index-url=https://pypi.nvidia.com
           - --extra-index-url=https://pypi.anaconda.org/rapidsai-wheels-nightly/simple
     specific:
@@ -276,5 +250,4 @@
           - matrix: {cuda: "11.*"}
             packages:
               - cudf-cu11==24.2.*
-          - {matrix: null, packages: [*cudf_conda]}
->>>>>>> 611fc113
+          - {matrix: null, packages: [*cudf_conda]}