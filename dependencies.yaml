--- conflicted
+++ resolved
@@ -90,16 +90,12 @@
     common:
       - output_types: [conda]
         packages:
-          - &rmm_conda rmm==24.2.*
+          - &rmm_conda rmm==24.4.*
       - output_types: [conda, requirements, pyproject]
         packages:
           - *cmake_ver
           - cython>=3.0.0
           - ninja
-<<<<<<< HEAD
-          - rmm==24.4.*
-=======
->>>>>>> 2249bed6
       - output_types: conda
         packages:
           - scikit-build-core>=0.7.0
@@ -111,10 +107,10 @@
         matrices:
           - matrix: {cuda: "12.*"}
             packages:
-              - rmm-cu12==24.2.*
+              - rmm-cu12==24.4.*
           - matrix: {cuda: "11.*"}
             packages:
-              - rmm-cu11==24.2.*
+              - rmm-cu11==24.4.*
           - {matrix: null, packages: [*rmm_conda]}
   checks:
     common:
@@ -215,11 +211,6 @@
       - output_types: [conda, requirements, pyproject]
         packages:
           - cloudpickle
-<<<<<<< HEAD
-          - cudf==24.4.*
-          - cupy
-=======
->>>>>>> 2249bed6
           - dask
           - distributed
           - numba>=0.57.1
@@ -230,7 +221,7 @@
     common:
       - output_types: conda
         packages:
-          - cupy>=12.0.0
+          - &cupy_conda cupy>=12.0.0
     specific:
       - output_types: [requirements, pyproject]
         matrices:
@@ -240,12 +231,12 @@
           - matrix: {cuda: "11.*"}
             packages:
               - cupy-cuda11x>=12.0.0
-          - {matrix: null, packages: [cupy-cuda11x>=12.0.0]}
+          - {matrix: null, packages: [*cupy_conda]}
   depends_on_cudf:
     common:
       - output_types: conda
         packages:
-          - &cudf_conda cudf==24.2.*
+          - &cudf_conda cudf==24.4.*
       - output_types: requirements
         packages:
           # pip recognizes the index as a global option for the requirements.txt file
@@ -257,8 +248,8 @@
         matrices:
           - matrix: {cuda: "12.*"}
             packages:
-              - cudf-cu12==24.2.*
+              - cudf-cu12==24.4.*
           - matrix: {cuda: "11.*"}
             packages:
-              - cudf-cu11==24.2.*
+              - cudf-cu11==24.4.*
           - {matrix: null, packages: [*cudf_conda]}