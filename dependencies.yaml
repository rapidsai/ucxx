--- conflicted
+++ resolved
@@ -166,11 +166,7 @@
           - c-compiler
           - cxx-compiler
           - &cmake_ver cmake>=3.26.4,!=3.30.0
-<<<<<<< HEAD
-          - librmm==25.6.*
-=======
           - librmm==25.8.*,>=0.0.0a0
->>>>>>> df58a696
           - ninja
       - output_types: [requirements, pyproject]
         packages:
@@ -245,13 +241,8 @@
           # These packages are useful for development but not otherwise required to build/run
           # RAPIDS
           - pip
-<<<<<<< HEAD
-          - dask-cuda==25.6.*
-          - dask-cudf==25.6.*
-=======
           - dask-cuda==25.8.*,>=0.0.0a0
           - dask-cudf==25.8.*,>=0.0.0a0
->>>>>>> df58a696
           # UCX Build
           - libtool
           - automake
@@ -298,10 +289,6 @@
     common:
       - output_types: [conda, requirements, pyproject]
         packages:
-<<<<<<< HEAD
-          - &numba numba>=0.59.1,<0.62.0a0
-          - rapids-dask-dependency==25.6.*
-=======
           - rapids-dask-dependency==25.8.*,>=0.0.0a0
       - output_types: [conda]
         packages:
@@ -315,7 +302,6 @@
           - matrix: # Fallback for no matrix
             packages:
               - *numba-cuda-cu12-dep
->>>>>>> df58a696
   test_cpp:
     common:
       - output_types: conda
@@ -329,9 +315,6 @@
           - pytest==7.*
           - pytest-asyncio
           - pytest-rerunfailures
-<<<<<<< HEAD
-          - rapids-dask-dependency==25.6.*
-=======
           - rapids-dask-dependency==25.8.*,>=0.0.0a0
       - output_types: [conda]
         packages:
@@ -345,7 +328,6 @@
           - matrix: # Fallback for no matrix
             packages:
               - *numba-cuda-cu12-dep
->>>>>>> df58a696
   test_python_distributed_ucxx:
     common:
       - output_types: [conda, requirements, pyproject]
@@ -369,11 +351,7 @@
     common:
       - output_types: conda
         packages:
-<<<<<<< HEAD
-          - &librmm_unsuffixed librmm==25.6.*
-=======
           - &librmm_unsuffixed librmm==25.8.*,>=0.0.0a0
->>>>>>> df58a696
       - output_types: requirements
         packages:
           # pip recognizes the index as a global option for the requirements.txt file
@@ -384,24 +362,13 @@
         matrices:
           - matrix: {cuda: "12.*"}
             packages:
-<<<<<<< HEAD
-              - librmm-cu12==25.6.*
-          - matrix: {cuda: "11.*"}
-            packages:
-              - librmm-cu11==25.6.*
-=======
               - librmm-cu12==25.8.*,>=0.0.0a0
->>>>>>> df58a696
           - {matrix: null, packages: [*librmm_unsuffixed]}
   depends_on_rmm:
     common:
       - output_types: conda
         packages:
-<<<<<<< HEAD
-          - &rmm_unsuffixed rmm==25.6.*
-=======
           - &rmm_unsuffixed rmm==25.8.*,>=0.0.0a0
->>>>>>> df58a696
       - output_types: requirements
         packages:
           # pip recognizes the index as a global option for the requirements.txt file
@@ -414,26 +381,13 @@
               cuda: "12.*"
               cuda_suffixed: "true"
             packages:
-<<<<<<< HEAD
-              - rmm-cu12==25.6.*
-          - matrix:
-              cuda: "11.*"
-              cuda_suffixed: "true"
-            packages:
-              - rmm-cu11==25.6.*
-=======
               - rmm-cu12==25.8.*,>=0.0.0a0
->>>>>>> df58a696
           - {matrix: null, packages: [*rmm_unsuffixed]}
   depends_on_cudf:
     common:
       - output_types: conda
         packages:
-<<<<<<< HEAD
-          - &cudf_unsuffixed cudf==25.6.*
-=======
           - &cudf_unsuffixed cudf==25.8.*,>=0.0.0a0
->>>>>>> df58a696
       - output_types: requirements
         packages:
           # pip recognizes the index as a global option for the requirements.txt file
@@ -446,35 +400,18 @@
               cuda: "12.*"
               cuda_suffixed: "true"
             packages:
-<<<<<<< HEAD
-              - cudf-cu12==25.6.*
-          - matrix:
-              cuda: "11.*"
-              cuda_suffixed: "true"
-            packages:
-              - cudf-cu11==25.6.*
-=======
               - cudf-cu12==25.8.*,>=0.0.0a0
->>>>>>> df58a696
           - {matrix: null, packages: [*cudf_unsuffixed]}
   depends_on_distributed_ucxx:
     common:
       - output_types: conda
         packages:
-<<<<<<< HEAD
-          - distributed-ucxx==0.44.*
-=======
           - distributed-ucxx==0.45.*,>=0.0.0a0
->>>>>>> df58a696
   depends_on_libucxx:
     common:
       - output_types: conda
         packages:
-<<<<<<< HEAD
-          - libucxx==0.44.*
-=======
           - libucxx==0.45.*,>=0.0.0a0
->>>>>>> df58a696
     specific:
       - output_types: [requirements, pyproject]
         matrices:
@@ -482,21 +419,10 @@
               cuda: "12.*"
               cuda_suffixed: "true"
             packages:
-<<<<<<< HEAD
-              - libucxx-cu12==0.44.*
-=======
               - libucxx-cu12==0.45.*,>=0.0.0a0
->>>>>>> df58a696
-          - matrix:
-            packages:
-<<<<<<< HEAD
-              - libucxx-cu11==0.44.*
-          - matrix:
-            packages:
-              - libucxx==0.44.*
-=======
+          - matrix:
+            packages:
               - libucxx==0.45.*,>=0.0.0a0
->>>>>>> df58a696
   depends_on_libucxx_examples:
     common:
       - output_types: conda
@@ -511,11 +437,7 @@
     common:
       - output_types: conda
         packages:
-<<<<<<< HEAD
-          - &ucxx_unsuffixed ucxx==0.44.*
-=======
           - &ucxx_unsuffixed ucxx==0.45.*,>=0.0.0a0
->>>>>>> df58a696
       - output_types: requirements
         packages:
           # pip recognizes the index as a global option for the requirements.txt file
@@ -528,16 +450,7 @@
               cuda: "12.*"
               cuda_suffixed: "true"
             packages:
-<<<<<<< HEAD
-              - ucxx-cu12==0.44.*
-          - matrix:
-              cuda: "11.*"
-              cuda_suffixed: "true"
-            packages:
-              - ucxx-cu11==0.44.*
-=======
               - ucxx-cu12==0.45.*,>=0.0.0a0
->>>>>>> df58a696
           - {matrix: null, packages: [*ucxx_unsuffixed]}
   depends_on_ucxx_tests:
     common:
