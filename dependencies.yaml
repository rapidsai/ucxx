--- conflicted
+++ resolved
@@ -400,11 +400,7 @@
     common:
       - output_types: conda
         packages:
-<<<<<<< HEAD
-          - &ucx_conda_run ucx>=1.15.0,<1.18
-=======
-          - ucx>=1.15.0
->>>>>>> 8cdbcf0b
+          - ucx>=1.15.0,<1.18
       - output_types: requirements
         packages:
           # pip recognizes the index as a global option for the requirements.txt file
@@ -417,21 +413,12 @@
               cuda: "12.*"
               cuda_suffixed: "true"
             packages:
-<<<<<<< HEAD
               - libucx-cu12>=1.15.0,<1.18
-          - matrix: {cuda: "11.*"}
-=======
-              - libucx-cu12>=1.15.0
-          - matrix:
-              cuda: "11.*"
-              cuda_suffixed: "true"
->>>>>>> 8cdbcf0b
+          - matrix:
+              cuda: "11.*"
+              cuda_suffixed: "true"
             packages:
               - libucx-cu11>=1.15.0,<1.18
           - matrix: null
             packages:
-<<<<<<< HEAD
-              - libucx>=1.15.0,<1.18
-=======
-              - libucx>=1.15.0
->>>>>>> 8cdbcf0b
+              - libucx>=1.15.0,<1.18