--- conflicted
+++ resolved
@@ -167,12 +167,7 @@
           - c-compiler
           - cxx-compiler
           - &cmake_ver cmake>=3.26.4,!=3.30.0
-<<<<<<< HEAD
-          - fmt>=11.0.2,<12
-          - librmm==25.2.*
-=======
           - librmm==25.4.*,>=0.0.0a0
->>>>>>> c4a41b61
           - ninja
       - output_types: [requirements, pyproject]
         packages:
@@ -263,13 +258,8 @@
           # These packages are useful for development but not otherwise required to build/run
           # RAPIDS
           - pip
-<<<<<<< HEAD
-          - dask-cuda==25.2.*
-          - dask-cudf==25.2.*
-=======
           - dask-cuda==25.4.*,>=0.0.0a0
           - dask-cudf==25.4.*,>=0.0.0a0
->>>>>>> c4a41b61
           # UCX Build
           - libtool
           - automake
@@ -313,11 +303,7 @@
       - output_types: [conda, requirements, pyproject]
         packages:
           - &numba numba>=0.59.1,<0.61.0a0
-<<<<<<< HEAD
-          - rapids-dask-dependency==25.2.*
-=======
           - rapids-dask-dependency==25.4.*,>=0.0.0a0
->>>>>>> c4a41b61
   test_cpp:
     common:
       - output_types: conda
@@ -332,11 +318,7 @@
           - pytest==7.*
           - pytest-asyncio
           - pytest-rerunfailures
-<<<<<<< HEAD
-          - rapids-dask-dependency==25.2.*
-=======
           - rapids-dask-dependency==25.4.*,>=0.0.0a0
->>>>>>> c4a41b61
   test_python_distributed_ucxx:
     common:
       - output_types: [conda, requirements, pyproject]
@@ -363,11 +345,7 @@
     common:
       - output_types: conda
         packages:
-<<<<<<< HEAD
-          - &librmm_unsuffixed librmm==25.2.*
-=======
           - &librmm_unsuffixed librmm==25.4.*,>=0.0.0a0
->>>>>>> c4a41b61
       - output_types: requirements
         packages:
           # pip recognizes the index as a global option for the requirements.txt file
@@ -378,27 +356,16 @@
         matrices:
           - matrix: {cuda: "12.*"}
             packages:
-<<<<<<< HEAD
-              - librmm-cu12==25.2.*
-          - matrix: {cuda: "11.*"}
-            packages:
-              - librmm-cu11==25.2.*
-=======
               - librmm-cu12==25.4.*,>=0.0.0a0
           - matrix: {cuda: "11.*"}
             packages:
               - librmm-cu11==25.4.*,>=0.0.0a0
->>>>>>> c4a41b61
           - {matrix: null, packages: [*librmm_unsuffixed]}
   depends_on_rmm:
     common:
       - output_types: conda
         packages:
-<<<<<<< HEAD
-          - &rmm_unsuffixed rmm==25.2.*
-=======
           - &rmm_unsuffixed rmm==25.4.*,>=0.0.0a0
->>>>>>> c4a41b61
       - output_types: requirements
         packages:
           # pip recognizes the index as a global option for the requirements.txt file
@@ -411,30 +378,18 @@
               cuda: "12.*"
               cuda_suffixed: "true"
             packages:
-<<<<<<< HEAD
-              - rmm-cu12==25.2.*
-=======
               - rmm-cu12==25.4.*,>=0.0.0a0
->>>>>>> c4a41b61
-          - matrix:
-              cuda: "11.*"
-              cuda_suffixed: "true"
-            packages:
-<<<<<<< HEAD
-              - rmm-cu11==25.2.*
-=======
+          - matrix:
+              cuda: "11.*"
+              cuda_suffixed: "true"
+            packages:
               - rmm-cu11==25.4.*,>=0.0.0a0
->>>>>>> c4a41b61
           - {matrix: null, packages: [*rmm_unsuffixed]}
   depends_on_cudf:
     common:
       - output_types: conda
         packages:
-<<<<<<< HEAD
-          - &cudf_unsuffixed cudf==25.2.*
-=======
           - &cudf_unsuffixed cudf==25.4.*,>=0.0.0a0
->>>>>>> c4a41b61
       - output_types: requirements
         packages:
           # pip recognizes the index as a global option for the requirements.txt file
@@ -447,20 +402,12 @@
               cuda: "12.*"
               cuda_suffixed: "true"
             packages:
-<<<<<<< HEAD
-              - cudf-cu12==25.2.*
-=======
               - cudf-cu12==25.4.*,>=0.0.0a0
->>>>>>> c4a41b61
-          - matrix:
-              cuda: "11.*"
-              cuda_suffixed: "true"
-            packages:
-<<<<<<< HEAD
-              - cudf-cu11==25.2.*
-=======
+          - matrix:
+              cuda: "11.*"
+              cuda_suffixed: "true"
+            packages:
               - cudf-cu11==25.4.*,>=0.0.0a0
->>>>>>> c4a41b61
           - {matrix: null, packages: [*cudf_unsuffixed]}
   depends_on_distributed_ucxx:
     common:
@@ -479,21 +426,11 @@
               cuda: "12.*"
               cuda_suffixed: "true"
             packages:
-<<<<<<< HEAD
-              - libucxx-cu12==0.42.*
-=======
               - libucxx-cu12==0.43.*,>=0.0.0a0
->>>>>>> c4a41b61
-          - matrix:
-              cuda: "11.*"
-              cuda_suffixed: "true"
-            packages:
-<<<<<<< HEAD
-              - libucxx-cu11==0.42.*
-          - matrix:
-            packages:
-              - libucxx==0.42.*
-=======
+          - matrix:
+              cuda: "11.*"
+              cuda_suffixed: "true"
+            packages:
               - libucxx-cu11==0.43.*,>=0.0.0a0
           - matrix:
             packages:
@@ -508,16 +445,11 @@
       - output_types: conda
         packages:
           - libucxx-tests==0.43.*,>=0.0.0a0
->>>>>>> c4a41b61
   depends_on_ucxx:
     common:
       - output_types: conda
         packages:
-<<<<<<< HEAD
-          - &ucxx_unsuffixed ucxx==0.42.*
-=======
           - &ucxx_unsuffixed ucxx==0.43.*,>=0.0.0a0
->>>>>>> c4a41b61
       - output_types: requirements
         packages:
           # pip recognizes the index as a global option for the requirements.txt file
@@ -530,20 +462,12 @@
               cuda: "12.*"
               cuda_suffixed: "true"
             packages:
-<<<<<<< HEAD
-              - ucxx-cu12==0.42.*
-=======
               - ucxx-cu12==0.43.*,>=0.0.0a0
->>>>>>> c4a41b61
-          - matrix:
-              cuda: "11.*"
-              cuda_suffixed: "true"
-            packages:
-<<<<<<< HEAD
-              - ucxx-cu11==0.42.*
-=======
+          - matrix:
+              cuda: "11.*"
+              cuda_suffixed: "true"
+            packages:
               - ucxx-cu11==0.43.*,>=0.0.0a0
->>>>>>> c4a41b61
           - {matrix: null, packages: [*ucxx_unsuffixed]}
   depends_on_ucxx_tests:
     common:
