--- conflicted
+++ resolved
@@ -42,16 +42,12 @@
     includes:
       - checks
       - py_version
-<<<<<<< HEAD
-  py_build_ucxx:
-=======
   docs:
     output: none
     includes:
       - docs
       - py_version
-  py_build:
->>>>>>> 750dc4cc
+  py_build_ucxx:
     output: pyproject
     pyproject_dir: python
     extras:
@@ -122,42 +118,23 @@
           - spdlog>=1.12.0,<1.13
   build_python_ucxx:
     common:
-<<<<<<< HEAD
-=======
       - output_types: [conda]
         packages:
-          - &rmm_conda rmm==24.4.*
->>>>>>> 750dc4cc
+          - scikit-build-core>=0.7.0
       - output_types: [conda, requirements, pyproject]
         packages:
           - *cmake_ver
           - cython>=3.0.0
           - ninja
-      - output_types: conda
-        packages:
-          - scikit-build-core>=0.7.0
       - output_types: [requirements, pyproject]
         packages:
           - scikit-build-core[pyproject]>=0.7.0
-<<<<<<< HEAD
   build_python_distributed_ucxx:
     common:
       - output_types: [conda, requirements, pyproject]
         packages:
           - setuptools>=64.0.0
           - tomli
-=======
-    specific:
-      - output_types: [requirements, pyproject]
-        matrices:
-          - matrix: {cuda: "12.*"}
-            packages:
-              - rmm-cu12==24.4.*
-          - matrix: {cuda: "11.*"}
-            packages:
-              - rmm-cu11==24.4.*
-          - {matrix: null, packages: [*rmm_conda]}
->>>>>>> 750dc4cc
   checks:
     common:
       - output_types: [conda, requirements]
@@ -287,8 +264,7 @@
           - matrix: {cuda: "11.*"}
             packages:
               - cupy-cuda11x>=12.0.0
-<<<<<<< HEAD
-          - {matrix: null, packages: [cupy-cuda11x>=12.0.0]}
+          - {matrix: null, packages: [*cupy_conda]}
   depends_on_rmm:
     common:
       - output_types: conda
@@ -309,15 +285,11 @@
             packages:
               - rmm-cu11==24.4.*
           - {matrix: null, packages: [*rmm_conda]}
-=======
-          - {matrix: null, packages: [*cupy_conda]}
->>>>>>> 750dc4cc
   depends_on_cudf:
     common:
       - output_types: conda
         packages:
           - &cudf_conda cudf==24.4.*
-<<<<<<< HEAD
       - output_types: requirements
         packages:
           # pip recognizes the index as a global option for the requirements.txt file
@@ -338,8 +310,6 @@
       - output_types: conda
         packages:
           - &ucxx_conda ucxx==0.37.*
-=======
->>>>>>> 750dc4cc
       - output_types: requirements
         packages:
           # pip recognizes the index as a global option for the requirements.txt file
@@ -350,16 +320,8 @@
         matrices:
           - matrix: {cuda: "12.*"}
             packages:
-<<<<<<< HEAD
               - ucxx-cu12==0.37.*
           - matrix: {cuda: "11.*"}
             packages:
               - ucxx-cu11==0.37.*
-          - {matrix: null, packages: [*ucxx_conda]}
-=======
-              - cudf-cu12==24.4.*
-          - matrix: {cuda: "11.*"}
-            packages:
-              - cudf-cu11==24.4.*
-          - {matrix: null, packages: [*cudf_conda]}
->>>>>>> 750dc4cc
+          - {matrix: null, packages: [*ucxx_conda]}