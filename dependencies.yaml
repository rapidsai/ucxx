# Dependency list for https://github.com/rapidsai/dependency-file-generator
files:
  all:
    output: conda
    matrix:
      cuda: ["12.9"]
      arch: [x86_64, aarch64]
    includes:
      - build_cpp
      - build_python_ucxx
      - checks
      - cuda
      - cuda_version
      - dev
      - docs
      - py_version
      - rapids_build_setuptools
      - rapids_build_skbuild
      - run_python_ucxx
      - run_python_distributed_ucxx
      - test_cpp
      - test_python_ucxx
      - test_python_distributed_ucxx
      - depends_on_cudf
      - depends_on_cupy
      - depends_on_rmm
      - depends_on_ucx_run
  test_cpp:
    output: none
    includes:
      - cuda_version
      - test_cpp
      - depends_on_libucxx
      - depends_on_libucxx_examples
      - depends_on_libucxx_tests
  test_python:
    output: none
    includes:
      - cuda_version
      - py_version
      - test_python_ucxx
      - depends_on_cupy
      - depends_on_cudf
      - depends_on_libucxx
      - depends_on_ucxx
      - depends_on_ucxx_tests
  test_python_distributed:
    output: none
    includes:
      - cuda_version
      - py_version
      - test_python_distributed_ucxx
      - depends_on_cupy
      - depends_on_cudf
      - depends_on_libucxx
      - depends_on_ucxx
      - depends_on_distributed_ucxx
  checks:
    output: none
    includes:
      - checks
      - dev
      - py_version
  docs:
    output: none
    includes:
      - docs
      - py_version
      - depends_on_libucxx
  py_build_libucxx:
    output: pyproject
    pyproject_dir: python/libucxx
    extras:
      table: build-system
    includes:
      - rapids_build_skbuild
  py_rapids_build_libucxx:
    output: pyproject
    pyproject_dir: python/libucxx
    extras:
      table: tool.rapids-build-backend
      key: requires
    includes:
      - build_cpp
      - depends_on_librmm
      - depends_on_ucx_build
  py_run_libucxx:
    output: pyproject
    pyproject_dir: python/libucxx
    extras:
      table: project
    includes:
      - depends_on_librmm
      - depends_on_ucx_run
  py_build_ucxx:
    output: pyproject
    pyproject_dir: python/ucxx
    extras:
      table: build-system
    includes:
      - rapids_build_skbuild
  py_rapids_build_ucxx:
    output: pyproject
    pyproject_dir: python/ucxx
    extras:
      table: tool.rapids-build-backend
      key: requires
    includes:
      - build_python_ucxx
      - depends_on_librmm
      - depends_on_libucxx
      - depends_on_rmm
  py_run_ucxx:
    output: pyproject
    pyproject_dir: python/ucxx
    extras:
      table: project
    includes:
      - run_python_ucxx
      - depends_on_libucxx
      - depends_on_rmm
  py_test_ucxx:
    output: pyproject
    pyproject_dir: python/ucxx
    extras:
      table: project.optional-dependencies
      key: test
    includes:
      - test_python_ucxx
      - depends_on_cupy
      - depends_on_cudf
  py_build_distributed_ucxx:
    output: pyproject
    pyproject_dir: python/distributed-ucxx
    extras:
      table: build-system
    includes:
      - rapids_build_setuptools
  py_run_distributed_ucxx:
    output: pyproject
    pyproject_dir: python/distributed-ucxx
    extras:
      table: project
    includes:
      - run_python_distributed_ucxx
      - depends_on_ucxx
  py_test_distributed_ucxx:
    output: pyproject
    pyproject_dir: python/distributed-ucxx
    extras:
      table: project.optional-dependencies
      key: test
    includes:
      - test_python_distributed_ucxx
      - depends_on_cupy
      - depends_on_cudf
channels:
  - rapidsai
  - rapidsai-nightly
  - conda-forge
dependencies:
  build_cpp:
    common:
      - output_types: conda
        packages:
          - c-compiler
          - cxx-compiler
          - &cmake_ver cmake>=3.26.4,!=3.30.0
          - librmm==25.10.*,>=0.0.0a0
          - ninja
      - output_types: [requirements, pyproject]
        packages:
          - *cmake_ver
          - ninja
  build_python_ucxx:
    common:
      - output_types: [conda, requirements, pyproject]
        packages:
          - *cmake_ver
          - cython>=3.0.0
          - ninja
  rapids_build_skbuild:
    common:
      - output_types: [conda, requirements, pyproject]
        packages:
          - &rapids_build_backend rapids-build-backend>=0.3.0,<0.4.0.dev0
      - output_types: conda
        packages:
          - scikit-build-core>=0.10.0
      - output_types: [requirements, pyproject]
        packages:
          - scikit-build-core[pyproject]>=0.10.0
  rapids_build_setuptools:
    common:
      - output_types: [conda, requirements, pyproject]
        packages:
          - *rapids_build_backend
          - setuptools>=64.0.0
  checks:
    common:
      - output_types: [conda, requirements]
        packages:
          - pre-commit
  cuda_version:
    specific:
      - output_types: conda
        matrices:
          - matrix:
              cuda: "12.0"
            packages:
              - cuda-version=12.0
          - matrix:
              cuda: "12.2"
            packages:
              - cuda-version=12.2
          - matrix:
              cuda: "12.5"
            packages:
              - cuda-version=12.5
          - matrix:
              cuda: "12.8"
            packages:
              - cuda-version=12.8
          - matrix:
              cuda: "12.9"
            packages:
              - cuda-version=12.9
  cuda:
    specific:
      - output_types: conda
        matrices:
          - matrix:
              cuda: "12.*"
            packages:
              - cuda-cudart-dev
              - cuda-nvcc
  dev:
    common:
      - output_types: [conda]
        packages:
          # These packages are useful for development but not otherwise required to build/run
          # RAPIDS
          - pip
          - dask-cuda==25.10.*,>=0.0.0a0
          - dask-cudf==25.10.*,>=0.0.0a0
          # UCX Build
          - libtool
          - automake
          - autoconf
          # UCXX Build
          - pkg-config
          # Docs Build
          - &doxygen doxygen=1.9.1 # pre-commit hook needs a specific version.
  docs:
    common:
      - output_types: [conda]
        packages:
          - *doxygen
  py_version:
    specific:
      - output_types: conda
        matrices:
          - matrix:
              py: "3.10"
            packages:
              - python=3.10
          - matrix:
              py: "3.11"
            packages:
              - python=3.11
          - matrix:
              py: "3.12"
            packages:
              - python=3.12
          - matrix:
              py: "3.13"
            packages:
              - python=3.13
          - matrix:
            packages:
              - python>=3.10,<3.14
  run_python_ucxx:
    common:
      - output_types: [conda, requirements, pyproject]
        packages:
          - &numpy numpy>=1.23,<3.0a0
          - pynvml>=12.0.0,<13.0.0a0
  run_python_distributed_ucxx:
    common:
      - output_types: [conda, requirements, pyproject]
        packages:
          - rapids-dask-dependency==25.10.*,>=0.0.0a0
      - output_types: [conda]
        packages:
          - &numba-cuda numba-cuda>=0.14.0,<0.15.0a0
    specific:
      - output_types: [requirements, pyproject]
        matrices:
          - matrix: {cuda: "12.*"}
            packages:
              - &numba-cuda-cu12-dep numba-cuda[cu12]>=0.14.0,<0.15.0a0
          - matrix: # Fallback for no matrix
            packages:
              - *numba-cuda-cu12-dep
  test_cpp:
    common:
      - output_types: conda
        packages:
          - *cmake_ver
  test_python_ucxx:
    common:
      - output_types: [conda, requirements, pyproject]
        packages:
          - cloudpickle
          - pytest==7.*
          - pytest-asyncio
          - pytest-rerunfailures
<<<<<<< HEAD
          - rapids-dask-dependency==25.10.*,>=0.0.0a0
=======
          - rapids-dask-dependency==25.8.*,>=0.0.0a0
      - output_types: [conda]
        packages:
          - *numba-cuda
>>>>>>> df58a696
    specific:
      - output_types: [requirements, pyproject]
        matrices:
          - matrix: {cuda: "12.*"}
            packages:
              - *numba-cuda-cu12-dep
          - matrix: # Fallback for no matrix
            packages:
              - *numba-cuda-cu12-dep
  test_python_distributed_ucxx:
    common:
      - output_types: [conda, requirements, pyproject]
        packages:
          - *numpy
          - pytest==7.*
          - pytest-rerunfailures
  depends_on_cupy:
    common:
      - output_types: conda
        packages:
          - cupy>=12.0.0
    specific:
      - output_types: [requirements, pyproject]
        matrices:
          - matrix: {cuda: "12.*"}
            packages: &cupy_packages_cu12
              - cupy-cuda12x>=12.0.0
          - {matrix: null, packages: *cupy_packages_cu12}
  depends_on_librmm:
    common:
      - output_types: conda
        packages:
          - &librmm_unsuffixed librmm==25.10.*,>=0.0.0a0
      - output_types: requirements
        packages:
          # pip recognizes the index as a global option for the requirements.txt file
          - --extra-index-url=https://pypi.nvidia.com
          - --extra-index-url=https://pypi.anaconda.org/rapidsai-wheels-nightly/simple
    specific:
      - output_types: [requirements, pyproject]
        matrices:
          - matrix: {cuda: "12.*"}
            packages:
              - librmm-cu12==25.10.*,>=0.0.0a0
          - {matrix: null, packages: [*librmm_unsuffixed]}
  depends_on_rmm:
    common:
      - output_types: conda
        packages:
          - &rmm_unsuffixed rmm==25.10.*,>=0.0.0a0
      - output_types: requirements
        packages:
          # pip recognizes the index as a global option for the requirements.txt file
          - --extra-index-url=https://pypi.nvidia.com
          - --extra-index-url=https://pypi.anaconda.org/rapidsai-wheels-nightly/simple
    specific:
      - output_types: [requirements, pyproject]
        matrices:
          - matrix:
              cuda: "12.*"
              cuda_suffixed: "true"
            packages:
              - rmm-cu12==25.10.*,>=0.0.0a0
          - {matrix: null, packages: [*rmm_unsuffixed]}
  depends_on_cudf:
    common:
      - output_types: conda
        packages:
          - &cudf_unsuffixed cudf==25.10.*,>=0.0.0a0
      - output_types: requirements
        packages:
          # pip recognizes the index as a global option for the requirements.txt file
          - --extra-index-url=https://pypi.nvidia.com
          - --extra-index-url=https://pypi.anaconda.org/rapidsai-wheels-nightly/simple
    specific:
      - output_types: [requirements, pyproject]
        matrices:
          - matrix:
              cuda: "12.*"
              cuda_suffixed: "true"
            packages:
              - cudf-cu12==25.10.*,>=0.0.0a0
          - {matrix: null, packages: [*cudf_unsuffixed]}
  depends_on_distributed_ucxx:
    common:
      - output_types: conda
        packages:
          - distributed-ucxx==0.46.*,>=0.0.0a0
  depends_on_libucxx:
    common:
      - output_types: conda
        packages:
          - libucxx==0.46.*,>=0.0.0a0
    specific:
      - output_types: [requirements, pyproject]
        matrices:
          - matrix:
              cuda: "12.*"
              cuda_suffixed: "true"
            packages:
              - libucxx-cu12==0.46.*,>=0.0.0a0
          - matrix:
            packages:
              - libucxx==0.46.*,>=0.0.0a0
  depends_on_libucxx_examples:
    common:
      - output_types: conda
        packages:
          - libucxx-examples==0.46.*,>=0.0.0a0
  depends_on_libucxx_tests:
    common:
      - output_types: conda
        packages:
          - libucxx-tests==0.46.*,>=0.0.0a0
  depends_on_ucxx:
    common:
      - output_types: conda
        packages:
          - &ucxx_unsuffixed ucxx==0.46.*,>=0.0.0a0
      - output_types: requirements
        packages:
          # pip recognizes the index as a global option for the requirements.txt file
          - --extra-index-url=https://pypi.nvidia.com
          - --extra-index-url=https://pypi.anaconda.org/rapidsai-wheels-nightly/simple
    specific:
      - output_types: [requirements, pyproject]
        matrices:
          - matrix:
              cuda: "12.*"
              cuda_suffixed: "true"
            packages:
              - ucxx-cu12==0.46.*,>=0.0.0a0
          - {matrix: null, packages: [*ucxx_unsuffixed]}
  depends_on_ucxx_tests:
    common:
      - output_types: conda
        packages:
          - ucxx-tests==0.46.*,>=0.0.0a0
  depends_on_ucx_build:
    common:
      - output_types: conda
        packages:
          - ucx==1.15.0
      - output_types: requirements
        packages:
          # pip recognizes the index as a global option for the requirements.txt file
          - --extra-index-url=https://pypi.nvidia.com
          - --extra-index-url=https://pypi.anaconda.org/rapidsai-wheels-nightly/simple
    specific:
      - output_types: [requirements, pyproject]
        matrices:
          - matrix:
              cuda: "12.*"
              cuda_suffixed: "true"
            packages:
              - libucx-cu12>=1.15.0,<1.15.1a0
          - matrix:
            packages:
              - libucx>=1.15.0,<1.15.1a0
  depends_on_ucx_run:
    common:
      - output_types: conda
        packages:
          - ucx>=1.15.0,<1.19
      - output_types: requirements
        packages:
          # pip recognizes the index as a global option for the requirements.txt file
          - --extra-index-url=https://pypi.nvidia.com
          - --extra-index-url=https://pypi.anaconda.org/rapidsai-wheels-nightly/simple
    specific:
      - output_types: [requirements, pyproject]
        matrices:
          - matrix:
              cuda: "12.*"
              cuda_suffixed: "true"
            packages:
              - libucx-cu12>=1.15.0,<1.19
          - matrix:
            packages:
              - libucx>=1.15.0,<1.19<|MERGE_RESOLUTION|>--- conflicted
+++ resolved
@@ -315,14 +315,10 @@
           - pytest==7.*
           - pytest-asyncio
           - pytest-rerunfailures
-<<<<<<< HEAD
           - rapids-dask-dependency==25.10.*,>=0.0.0a0
-=======
-          - rapids-dask-dependency==25.8.*,>=0.0.0a0
       - output_types: [conda]
         packages:
           - *numba-cuda
->>>>>>> df58a696
     specific:
       - output_types: [requirements, pyproject]
         matrices:
