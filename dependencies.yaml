# Dependency list for https://github.com/rapidsai/dependency-file-generator
files:
  all:
    output: conda
    matrix:
      cuda: ["11.8", "12.8"]
      arch: [x86_64, aarch64]
    includes:
      - build_cpp
      - build_python_ucxx
      - checks
      - cuda
      - cuda_version
      - dev
      - docs
      - py_version
      - rapids_build_setuptools
      - rapids_build_skbuild
      - run_python_ucxx
      - run_python_distributed_ucxx
      - test_cpp
      - test_python_ucxx
      - test_python_distributed_ucxx
      - depends_on_cudf
      - depends_on_cupy
      - depends_on_rmm
      - depends_on_ucx_run
  test_cpp:
    output: none
    includes:
      - cuda_version
      - test_cpp
      - depends_on_libucxx
      - depends_on_libucxx_examples
      - depends_on_libucxx_tests
  test_python:
    output: none
    includes:
      - cuda_version
      - py_version
      - test_python_ucxx
      - depends_on_cupy
      - depends_on_cudf
      - depends_on_libucxx
      - depends_on_ucxx
      - depends_on_ucxx_tests
  test_python_distributed:
    output: none
    includes:
      - cuda_version
      - py_version
      - test_python_distributed_ucxx
      - depends_on_cupy
      - depends_on_cudf
      - depends_on_libucxx
      - depends_on_ucxx
      - depends_on_distributed_ucxx
  checks:
    output: none
    includes:
      - checks
      - dev
      - py_version
  docs:
    output: none
    includes:
      - docs
      - py_version
      - depends_on_libucxx
  py_build_libucxx:
    output: pyproject
    pyproject_dir: python/libucxx
    extras:
      table: build-system
    includes:
      - rapids_build_skbuild
  py_rapids_build_libucxx:
    output: pyproject
    pyproject_dir: python/libucxx
    extras:
      table: tool.rapids-build-backend
      key: requires
    includes:
      - build_cpp
      - depends_on_librmm
      - depends_on_ucx_build
  py_run_libucxx:
    output: pyproject
    pyproject_dir: python/libucxx
    extras:
      table: project
    includes:
      - depends_on_librmm
      - depends_on_ucx_run
  py_build_ucxx:
    output: pyproject
    pyproject_dir: python/ucxx
    extras:
      table: build-system
    includes:
      - rapids_build_skbuild
  py_rapids_build_ucxx:
    output: pyproject
    pyproject_dir: python/ucxx
    extras:
      table: tool.rapids-build-backend
      key: requires
    includes:
      - build_python_ucxx
      - depends_on_librmm
      - depends_on_libucxx
      - depends_on_rmm
  py_run_ucxx:
    output: pyproject
    pyproject_dir: python/ucxx
    extras:
      table: project
    includes:
      - run_python_ucxx
      - depends_on_libucxx
      - depends_on_rmm
  py_test_ucxx:
    output: pyproject
    pyproject_dir: python/ucxx
    extras:
      table: project.optional-dependencies
      key: test
    includes:
      - test_python_ucxx
      - depends_on_cupy
      - depends_on_cudf
  py_build_distributed_ucxx:
    output: pyproject
    pyproject_dir: python/distributed-ucxx
    extras:
      table: build-system
    includes:
      - rapids_build_setuptools
  py_run_distributed_ucxx:
    output: pyproject
    pyproject_dir: python/distributed-ucxx
    extras:
      table: project
    includes:
      - run_python_distributed_ucxx
      - depends_on_ucxx
  py_test_distributed_ucxx:
    output: pyproject
    pyproject_dir: python/distributed-ucxx
    extras:
      table: project.optional-dependencies
      key: test
    includes:
      - test_python_distributed_ucxx
      - depends_on_cupy
      - depends_on_cudf
channels:
  - rapidsai
  - rapidsai-nightly
  - dask/label/dev
  - conda-forge
  - nvidia
dependencies:
  build_cpp:
    common:
      - output_types: conda
        packages:
          - c-compiler
          - cxx-compiler
          - &cmake_ver cmake>=3.26.4,!=3.30.0
          - librmm==25.8.*,>=0.0.0a0
          - ninja
      - output_types: [requirements, pyproject]
        packages:
          - *cmake_ver
          - ninja
  build_python_ucxx:
    common:
      - output_types: [conda, requirements, pyproject]
        packages:
          - *cmake_ver
          - cython>=3.0.0
          - ninja
  rapids_build_skbuild:
    common:
      - output_types: [conda, requirements, pyproject]
        packages:
          - &rapids_build_backend rapids-build-backend>=0.3.0,<0.4.0.dev0
      - output_types: conda
        packages:
          - scikit-build-core>=0.10.0
      - output_types: [requirements, pyproject]
        packages:
          - scikit-build-core[pyproject]>=0.10.0
  rapids_build_setuptools:
    common:
      - output_types: [conda, requirements, pyproject]
        packages:
          - *rapids_build_backend
          - setuptools>=64.0.0
  checks:
    common:
      - output_types: [conda, requirements]
        packages:
          - pre-commit
  cuda_version:
    specific:
      - output_types: conda
        matrices:
          - matrix:
              cuda: "11.2"
            packages:
              - cuda-version=11.2
          - matrix:
              cuda: "11.4"
            packages:
              - cuda-version=11.4
          - matrix:
              cuda: "11.5"
            packages:
              - cuda-version=11.5
          - matrix:
              cuda: "11.8"
            packages:
              - cuda-version=11.8
          - matrix:
              cuda: "12.0"
            packages:
              - cuda-version=12.0
          - matrix:
              cuda: "12.2"
            packages:
              - cuda-version=12.2
          - matrix:
              cuda: "12.5"
            packages:
              - cuda-version=12.5
          - matrix:
              cuda: "12.8"
            packages:
              - cuda-version=12.8
  cuda:
    specific:
      - output_types: conda
        matrices:
          - matrix:
              cuda: "11.*"
            packages:
              - cudatoolkit
          - matrix:
              cuda: "12.*"
            packages:
              - cuda-cudart-dev
              - cuda-nvcc
  dev:
    common:
      - output_types: [conda]
        packages:
          # These packages are useful for development but not otherwise required to build/run
          # RAPIDS
          - pip
          - dask-cuda==25.8.*,>=0.0.0a0
          - dask-cudf==25.8.*,>=0.0.0a0
          # UCX Build
          - libtool
          - automake
          - autoconf
          # UCXX Build
          - pkg-config
          # Docs Build
          - &doxygen doxygen=1.9.1 # pre-commit hook needs a specific version.
  docs:
    common:
      - output_types: [conda]
        packages:
          - *doxygen
  py_version:
    specific:
      - output_types: conda
        matrices:
          - matrix:
              py: "3.10"
            packages:
              - python=3.10
          - matrix:
              py: "3.11"
            packages:
              - python=3.11
          - matrix:
              py: "3.12"
            packages:
              - python=3.12
          - matrix:
              py: "3.13"
            packages:
              - python=3.13
          - matrix:
            packages:
              - python>=3.10,<3.14
  run_python_ucxx:
    common:
      - output_types: [conda, requirements, pyproject]
        packages:
          - &numpy numpy>=1.23,<3.0a0
          - pynvml>=12.0.0,<13.0.0a0
  run_python_distributed_ucxx:
    common:
      - output_types: [conda, requirements, pyproject]
        packages:
<<<<<<< HEAD
          - &numba numba>=0.59.1,<0.61.0a0
          - rapids-dask-dependency==25.8.*,>=0.0.0a0
=======
          - &numba numba>=0.59.1,<0.62.0a0
          - rapids-dask-dependency==25.6.*,>=0.0.0a0
>>>>>>> 830c7a26
  test_cpp:
    common:
      - output_types: conda
        packages:
          - *cmake_ver
  test_python_ucxx:
    common:
      - output_types: [conda, requirements, pyproject]
        packages:
          - cloudpickle
          - *numba
          - pytest==7.*
          - pytest-asyncio
          - pytest-rerunfailures
          - rapids-dask-dependency==25.8.*,>=0.0.0a0
  test_python_distributed_ucxx:
    common:
      - output_types: [conda, requirements, pyproject]
        packages:
          - *numpy
          - pytest==7.*
          - pytest-rerunfailures
  depends_on_cupy:
    common:
      - output_types: conda
        packages:
          - cupy>=12.0.0
    specific:
      - output_types: [requirements, pyproject]
        matrices:
          - matrix: {cuda: "12.*"}
            packages:
              - cupy-cuda12x>=12.0.0
          - matrix: {cuda: "11.*"}
            packages: &cupy_packages_cu11
              - cupy-cuda11x>=12.0.0
          - {matrix: null, packages: *cupy_packages_cu11}
  depends_on_librmm:
    common:
      - output_types: conda
        packages:
          - &librmm_unsuffixed librmm==25.8.*,>=0.0.0a0
      - output_types: requirements
        packages:
          # pip recognizes the index as a global option for the requirements.txt file
          - --extra-index-url=https://pypi.nvidia.com
          - --extra-index-url=https://pypi.anaconda.org/rapidsai-wheels-nightly/simple
    specific:
      - output_types: [requirements, pyproject]
        matrices:
          - matrix: {cuda: "12.*"}
            packages:
              - librmm-cu12==25.8.*,>=0.0.0a0
          - matrix: {cuda: "11.*"}
            packages:
              - librmm-cu11==25.8.*,>=0.0.0a0
          - {matrix: null, packages: [*librmm_unsuffixed]}
  depends_on_rmm:
    common:
      - output_types: conda
        packages:
          - &rmm_unsuffixed rmm==25.8.*,>=0.0.0a0
      - output_types: requirements
        packages:
          # pip recognizes the index as a global option for the requirements.txt file
          - --extra-index-url=https://pypi.nvidia.com
          - --extra-index-url=https://pypi.anaconda.org/rapidsai-wheels-nightly/simple
    specific:
      - output_types: [requirements, pyproject]
        matrices:
          - matrix:
              cuda: "12.*"
              cuda_suffixed: "true"
            packages:
              - rmm-cu12==25.8.*,>=0.0.0a0
          - matrix:
              cuda: "11.*"
              cuda_suffixed: "true"
            packages:
              - rmm-cu11==25.8.*,>=0.0.0a0
          - {matrix: null, packages: [*rmm_unsuffixed]}
  depends_on_cudf:
    common:
      - output_types: conda
        packages:
          - &cudf_unsuffixed cudf==25.8.*,>=0.0.0a0
      - output_types: requirements
        packages:
          # pip recognizes the index as a global option for the requirements.txt file
          - --extra-index-url=https://pypi.nvidia.com
          - --extra-index-url=https://pypi.anaconda.org/rapidsai-wheels-nightly/simple
    specific:
      - output_types: [requirements, pyproject]
        matrices:
          - matrix:
              cuda: "12.*"
              cuda_suffixed: "true"
            packages:
              - cudf-cu12==25.8.*,>=0.0.0a0
          - matrix:
              cuda: "11.*"
              cuda_suffixed: "true"
            packages:
              - cudf-cu11==25.8.*,>=0.0.0a0
          - {matrix: null, packages: [*cudf_unsuffixed]}
  depends_on_distributed_ucxx:
    common:
      - output_types: conda
        packages:
          - distributed-ucxx==0.45.*,>=0.0.0a0
  depends_on_libucxx:
    common:
      - output_types: conda
        packages:
          - libucxx==0.45.*,>=0.0.0a0
    specific:
      - output_types: [requirements, pyproject]
        matrices:
          - matrix:
              cuda: "12.*"
              cuda_suffixed: "true"
            packages:
              - libucxx-cu12==0.45.*,>=0.0.0a0
          - matrix:
              cuda: "11.*"
              cuda_suffixed: "true"
            packages:
              - libucxx-cu11==0.45.*,>=0.0.0a0
          - matrix:
            packages:
              - libucxx==0.45.*,>=0.0.0a0
  depends_on_libucxx_examples:
    common:
      - output_types: conda
        packages:
          - libucxx-examples==0.45.*,>=0.0.0a0
  depends_on_libucxx_tests:
    common:
      - output_types: conda
        packages:
          - libucxx-tests==0.45.*,>=0.0.0a0
  depends_on_ucxx:
    common:
      - output_types: conda
        packages:
          - &ucxx_unsuffixed ucxx==0.45.*,>=0.0.0a0
      - output_types: requirements
        packages:
          # pip recognizes the index as a global option for the requirements.txt file
          - --extra-index-url=https://pypi.nvidia.com
          - --extra-index-url=https://pypi.anaconda.org/rapidsai-wheels-nightly/simple
    specific:
      - output_types: [requirements, pyproject]
        matrices:
          - matrix:
              cuda: "12.*"
              cuda_suffixed: "true"
            packages:
              - ucxx-cu12==0.45.*,>=0.0.0a0
          - matrix:
              cuda: "11.*"
              cuda_suffixed: "true"
            packages:
              - ucxx-cu11==0.45.*,>=0.0.0a0
          - {matrix: null, packages: [*ucxx_unsuffixed]}
  depends_on_ucxx_tests:
    common:
      - output_types: conda
        packages:
          - ucxx-tests==0.45.*,>=0.0.0a0
  depends_on_ucx_build:
    common:
      - output_types: conda
        packages:
          - ucx==1.15.0
      - output_types: requirements
        packages:
          # pip recognizes the index as a global option for the requirements.txt file
          - --extra-index-url=https://pypi.nvidia.com
          - --extra-index-url=https://pypi.anaconda.org/rapidsai-wheels-nightly/simple
    specific:
      - output_types: [requirements, pyproject]
        matrices:
          - matrix:
              cuda: "12.*"
              cuda_suffixed: "true"
            packages:
              - libucx-cu12==1.15.0
          - matrix:
              cuda: "11.*"
              cuda_suffixed: "true"
            packages:
              - libucx-cu11==1.15.0
          - matrix:
            packages:
              - libucx==1.15.0
  depends_on_ucx_run:
    common:
      - output_types: conda
        packages:
          - ucx>=1.15.0,<1.19
      - output_types: requirements
        packages:
          # pip recognizes the index as a global option for the requirements.txt file
          - --extra-index-url=https://pypi.nvidia.com
          - --extra-index-url=https://pypi.anaconda.org/rapidsai-wheels-nightly/simple
    specific:
      - output_types: [requirements, pyproject]
        matrices:
          - matrix:
              cuda: "12.*"
              cuda_suffixed: "true"
            packages:
              - libucx-cu12>=1.15.0,<1.19
          - matrix:
              cuda: "11.*"
              cuda_suffixed: "true"
            packages:
              - libucx-cu11>=1.15.0,<1.19
          - matrix:
            packages:
              - libucx>=1.15.0,<1.19<|MERGE_RESOLUTION|>--- conflicted
+++ resolved
@@ -307,13 +307,8 @@
     common:
       - output_types: [conda, requirements, pyproject]
         packages:
-<<<<<<< HEAD
-          - &numba numba>=0.59.1,<0.61.0a0
+          - &numba numba>=0.59.1,<0.62.0a0
           - rapids-dask-dependency==25.8.*,>=0.0.0a0
-=======
-          - &numba numba>=0.59.1,<0.62.0a0
-          - rapids-dask-dependency==25.6.*,>=0.0.0a0
->>>>>>> 830c7a26
   test_cpp:
     common:
       - output_types: conda
