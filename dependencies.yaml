# Dependency list for https://github.com/rapidsai/dependency-file-generator
files:
  all:
    output: conda
    matrix:
      cuda: ["11.8", "12.0"]
      arch: [x86_64]
    includes:
      - build_cpp
      - build_python
      - checks
      - cuda
      - cuda_version
      - dev
      - py_version
      - run_python
      - test_cpp
      - test_python
      - depends_on_cupy
      - depends_on_rmm
      - depends_on_cudf
  test_cpp:
    output: none
    includes:
      - cuda_version
      - test_cpp
  test_python:
    output: none
    includes:
      - cuda_version
      - py_version
      - test_python
      - depends_on_cupy
      - depends_on_cudf
  checks:
    output: none
    includes:
      - checks
      - py_version
  py_build:
    output: pyproject
    pyproject_dir: python
    extras:
      table: build-system
    includes:
      - build_python
      - depends_on_rmm
  py_run:
    output: pyproject
    pyproject_dir: python
    extras:
      table: project
    includes:
      - run_python
  py_test:
    output: pyproject
    pyproject_dir: python
    extras:
      table: project.optional-dependencies
      key: test
    includes:
      - test_python
      - depends_on_cupy
      - depends_on_cudf
channels:
  - rapidsai
  - rapidsai-nightly
  - dask/label/dev
  - conda-forge
  - nvidia
dependencies:
  build_cpp:
    common:
      - output_types: conda
        packages:
          - c-compiler
          - cxx-compiler
          - &cmake_ver cmake>=3.26.4
          - fmt>=10.1.1,<11
          - &gmock gmock>=1.13.0
          - &gtest gtest>=1.13.0
          - librmm==24.4.*
          - ninja
          - spdlog>=1.12.0,<1.13
  build_python:
    common:
      - output_types: [conda, requirements, pyproject]
        packages:
          - *cmake_ver
          - cython>=3.0.0
          - ninja
<<<<<<< HEAD
=======
          - rmm==24.4.*
>>>>>>> e6a67f06
      - output_types: conda
        packages:
          - scikit-build-core>=0.7.0
      - output_types: [requirements, pyproject]
        packages:
          - scikit-build-core[pyproject]>=0.7.0
  checks:
    common:
      - output_types: [conda, requirements]
        packages:
          - pre-commit
  cuda_version:
    specific:
      - output_types: conda
        matrices:
          - matrix:
              cuda: "11.2"
            packages:
              - cuda-version=11.2
          - matrix:
              cuda: "11.4"
            packages:
              - cuda-version=11.4
          - matrix:
              cuda: "11.5"
            packages:
              - cuda-version=11.5
          - matrix:
              cuda: "11.8"
            packages:
              - cuda-version=11.8
          - matrix:
              cuda: "12.0"
            packages:
              - cuda-version=12.0
  cuda:
    specific:
      - output_types: conda
        matrices:
          - matrix:
              cuda: "11.*"
            packages:
              - cudatoolkit
          - matrix:
              cuda: "12.*"
            packages:
              - cuda-cudart-dev
  dev:
    common:
      - output_types: [conda]
        packages:
          # These packages are useful for development but not otherwise required to build/run
          # RAPIDS
          - pip
          - dask-cuda==24.4.*
          - dask-cudf==24.4.*
          # UCX Build
          - libtool
          - automake
          - autoconf
          # UCXX Build
          - pkg-config
  py_version:
    specific:
      - output_types: conda
        matrices:
          - matrix:
              py: "3.9"
            packages:
              - python=3.9
          - matrix:
              py: "3.10"
            packages:
              - python=3.10
          - matrix:
            packages:
              - python>=3.9,<3.11
  run_python:
    common:
      - output_types: [conda, requirements, pyproject]
        packages:
          - numpy>=1.21
          - pynvml>=11.4.1
      - output_types: [conda]
        packages:
          - ucx
  test_cpp:
    common:
      - output_types: conda
        packages:
          - *cmake_ver
          - *gtest
          - *gmock
  test_python:
    common:
      - output_types: [conda]
        packages:
          # TODO: Split dependency lists for ucxx and distributed-ucxx. This is
          # a workaround as we currently only test distributed-ucxx with conda.
          - rapids-dask-dependency==24.2.*
      - output_types: [conda, requirements, pyproject]
        packages:
          - cloudpickle
<<<<<<< HEAD
=======
          - cudf==24.4.*
          - cupy
          - dask
          - distributed
>>>>>>> e6a67f06
          - numba>=0.57.1
          - pytest
          - pytest-asyncio
          - pytest-rerunfailures
  depends_on_cupy:
    common:
      - output_types: conda
        packages:
          - cupy>=12.0.0
    specific:
      - output_types: [requirements, pyproject]
        matrices:
          - matrix: {cuda: "12.*"}
            packages:
              - cupy-cuda12x>=12.0.0
          - matrix: {cuda: "11.*"}
            packages:
              - cupy-cuda11x>=12.0.0
          - {matrix: null, packages: [cupy-cuda11x>=12.0.0]}
  depends_on_rmm:
    common:
      - output_types: conda
        packages:
          - &rmm_conda rmm==24.2.*
      - output_types: requirements
        packages:
          # pip recognizes the index as a global option for the requirements.txt file
          - --extra-index-url=https://pypi.nvidia.com
          - --extra-index-url=https://pypi.anaconda.org/rapidsai-wheels-nightly/simple
    specific:
      - output_types: [requirements, pyproject]
        matrices:
          - matrix: {cuda: "12.*"}
            packages:
              - rmm-cu12==24.2.*
          - matrix: {cuda: "11.*"}
            packages:
              - rmm-cu11==24.2.*
          - {matrix: null, packages: [*rmm_conda]}
  depends_on_cudf:
    common:
      - output_types: conda
        packages:
          - &cudf_conda cudf==24.2.*
      - output_types: requirements
        packages:
          # pip recognizes the index as a global option for the requirements.txt file
          - --extra-index-url=https://pypi.nvidia.com
          - --extra-index-url=https://pypi.anaconda.org/rapidsai-wheels-nightly/simple
    specific:
      - output_types: [requirements, pyproject]
        matrices:
          - matrix: {cuda: "12.*"}
            packages:
              - cudf-cu12==24.2.*
          - matrix: {cuda: "11.*"}
            packages:
              - cudf-cu11==24.2.*
          - {matrix: null, packages: [*cudf_conda]}<|MERGE_RESOLUTION|>--- conflicted
+++ resolved
@@ -89,10 +89,6 @@
           - *cmake_ver
           - cython>=3.0.0
           - ninja
-<<<<<<< HEAD
-=======
-          - rmm==24.4.*
->>>>>>> e6a67f06
       - output_types: conda
         packages:
           - scikit-build-core>=0.7.0
@@ -192,17 +188,10 @@
         packages:
           # TODO: Split dependency lists for ucxx and distributed-ucxx. This is
           # a workaround as we currently only test distributed-ucxx with conda.
-          - rapids-dask-dependency==24.2.*
+          - rapids-dask-dependency==24.4.*
       - output_types: [conda, requirements, pyproject]
         packages:
           - cloudpickle
-<<<<<<< HEAD
-=======
-          - cudf==24.4.*
-          - cupy
-          - dask
-          - distributed
->>>>>>> e6a67f06
           - numba>=0.57.1
           - pytest
           - pytest-asyncio
@@ -226,7 +215,7 @@
     common:
       - output_types: conda
         packages:
-          - &rmm_conda rmm==24.2.*
+          - &rmm_conda rmm==24.4.*
       - output_types: requirements
         packages:
           # pip recognizes the index as a global option for the requirements.txt file
@@ -237,16 +226,16 @@
         matrices:
           - matrix: {cuda: "12.*"}
             packages:
-              - rmm-cu12==24.2.*
+              - rmm-cu12==24.4.*
           - matrix: {cuda: "11.*"}
             packages:
-              - rmm-cu11==24.2.*
+              - rmm-cu11==24.4.*
           - {matrix: null, packages: [*rmm_conda]}
   depends_on_cudf:
     common:
       - output_types: conda
         packages:
-          - &cudf_conda cudf==24.2.*
+          - &cudf_conda cudf==24.4.*
       - output_types: requirements
         packages:
           # pip recognizes the index as a global option for the requirements.txt file
@@ -257,8 +246,8 @@
         matrices:
           - matrix: {cuda: "12.*"}
             packages:
-              - cudf-cu12==24.2.*
+              - cudf-cu12==24.4.*
           - matrix: {cuda: "11.*"}
             packages:
-              - cudf-cu11==24.2.*
+              - cudf-cu11==24.4.*
           - {matrix: null, packages: [*cudf_conda]}