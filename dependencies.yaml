--- conflicted
+++ resolved
@@ -157,11 +157,7 @@
           - cxx-compiler
           - &cmake_ver cmake>=3.26.4,!=3.30.0
           - fmt>=11.0.2,<12
-<<<<<<< HEAD
-          - librmm==24.10.*
-=======
           - librmm==24.12.*,>=0.0.0a0
->>>>>>> 243d143f
           - ninja
           - spdlog>=1.14.1,<1.15
       - output_types: [requirements, pyproject]
@@ -248,13 +244,8 @@
           # These packages are useful for development but not otherwise required to build/run
           # RAPIDS
           - pip
-<<<<<<< HEAD
-          - dask-cuda==24.10.*
-          - dask-cudf==24.10.*
-=======
           - dask-cuda==24.12.*,>=0.0.0a0
           - dask-cudf==24.12.*,>=0.0.0a0
->>>>>>> 243d143f
           # UCX Build
           - libtool
           - automake
@@ -298,11 +289,7 @@
       - output_types: [conda, requirements, pyproject]
         packages:
           - &numba numba>=0.57.1
-<<<<<<< HEAD
-          - rapids-dask-dependency==24.10.*
-=======
           - rapids-dask-dependency==24.12.*,>=0.0.0a0
->>>>>>> 243d143f
   test_cpp:
     common:
       - output_types: conda
@@ -317,11 +304,7 @@
           - pytest==7.*
           - pytest-asyncio
           - pytest-rerunfailures
-<<<<<<< HEAD
-          - rapids-dask-dependency==24.10.*
-=======
           - rapids-dask-dependency==24.12.*,>=0.0.0a0
->>>>>>> 243d143f
   test_python_distributed_ucxx:
     common:
       - output_types: [conda, requirements, pyproject]
@@ -348,11 +331,7 @@
     common:
       - output_types: conda
         packages:
-<<<<<<< HEAD
-          - &librmm_unsuffixed librmm==24.10.*
-=======
           - &librmm_unsuffixed librmm==24.12.*,>=0.0.0a0
->>>>>>> 243d143f
       - output_types: requirements
         packages:
           # pip recognizes the index as a global option for the requirements.txt file
@@ -363,89 +342,58 @@
         matrices:
           - matrix: {cuda: "12.*"}
             packages:
-<<<<<<< HEAD
-              - librmm-cu12==24.10.*
-          - matrix: {cuda: "11.*"}
-            packages:
-              - librmm-cu11==24.10.*
-=======
               - librmm-cu12==24.12.*,>=0.0.0a0
           - matrix: {cuda: "11.*"}
             packages:
               - librmm-cu11==24.12.*,>=0.0.0a0
->>>>>>> 243d143f
           - {matrix: null, packages: [*librmm_unsuffixed]}
   depends_on_rmm:
     common:
       - output_types: conda
         packages:
-<<<<<<< HEAD
-          - &rmm_unsuffixed rmm==24.10.*
-=======
           - &rmm_unsuffixed rmm==24.12.*,>=0.0.0a0
->>>>>>> 243d143f
-      - output_types: requirements
-        packages:
-          # pip recognizes the index as a global option for the requirements.txt file
-          - --extra-index-url=https://pypi.nvidia.com
-          - --extra-index-url=https://pypi.anaconda.org/rapidsai-wheels-nightly/simple
-    specific:
-      - output_types: [requirements, pyproject]
-        matrices:
-          - matrix:
-              cuda: "12.*"
-              cuda_suffixed: "true"
-            packages:
-<<<<<<< HEAD
-              - rmm-cu12==24.10.*
-=======
+      - output_types: requirements
+        packages:
+          # pip recognizes the index as a global option for the requirements.txt file
+          - --extra-index-url=https://pypi.nvidia.com
+          - --extra-index-url=https://pypi.anaconda.org/rapidsai-wheels-nightly/simple
+    specific:
+      - output_types: [requirements, pyproject]
+        matrices:
+          - matrix:
+              cuda: "12.*"
+              cuda_suffixed: "true"
+            packages:
               - rmm-cu12==24.12.*,>=0.0.0a0
->>>>>>> 243d143f
-          - matrix:
-              cuda: "11.*"
-              cuda_suffixed: "true"
-            packages:
-<<<<<<< HEAD
-              - rmm-cu11==24.10.*
-=======
+          - matrix:
+              cuda: "11.*"
+              cuda_suffixed: "true"
+            packages:
               - rmm-cu11==24.12.*,>=0.0.0a0
->>>>>>> 243d143f
           - {matrix: null, packages: [*rmm_unsuffixed]}
   depends_on_cudf:
     common:
       - output_types: conda
         packages:
-<<<<<<< HEAD
-          - &cudf_unsuffixed cudf==24.10.*
-=======
           - &cudf_unsuffixed cudf==24.12.*,>=0.0.0a0
->>>>>>> 243d143f
-      - output_types: requirements
-        packages:
-          # pip recognizes the index as a global option for the requirements.txt file
-          - --extra-index-url=https://pypi.nvidia.com
-          - --extra-index-url=https://pypi.anaconda.org/rapidsai-wheels-nightly/simple
-    specific:
-      - output_types: [requirements, pyproject]
-        matrices:
-          - matrix:
-              cuda: "12.*"
-              cuda_suffixed: "true"
-            packages:
-<<<<<<< HEAD
-              - cudf-cu12==24.10.*
-=======
+      - output_types: requirements
+        packages:
+          # pip recognizes the index as a global option for the requirements.txt file
+          - --extra-index-url=https://pypi.nvidia.com
+          - --extra-index-url=https://pypi.anaconda.org/rapidsai-wheels-nightly/simple
+    specific:
+      - output_types: [requirements, pyproject]
+        matrices:
+          - matrix:
+              cuda: "12.*"
+              cuda_suffixed: "true"
+            packages:
               - cudf-cu12==24.12.*,>=0.0.0a0
->>>>>>> 243d143f
-          - matrix:
-              cuda: "11.*"
-              cuda_suffixed: "true"
-            packages:
-<<<<<<< HEAD
-              - cudf-cu11==24.10.*
-=======
+          - matrix:
+              cuda: "11.*"
+              cuda_suffixed: "true"
+            packages:
               - cudf-cu11==24.12.*,>=0.0.0a0
->>>>>>> 243d143f
           - {matrix: null, packages: [*cudf_unsuffixed]}
   depends_on_libucxx:
     specific:
@@ -455,61 +403,38 @@
               cuda: "12.*"
               cuda_suffixed: "true"
             packages:
-<<<<<<< HEAD
-              - libucxx-cu12==0.40.*
-=======
               - libucxx-cu12==0.41.*,>=0.0.0a0
->>>>>>> 243d143f
-          - matrix:
-              cuda: "11.*"
-              cuda_suffixed: "true"
-            packages:
-<<<<<<< HEAD
-              - libucxx-cu11==0.40.*
-          - matrix:
-            packages:
-              - libucxx==0.40.*
-=======
+          - matrix:
+              cuda: "11.*"
+              cuda_suffixed: "true"
+            packages:
               - libucxx-cu11==0.41.*,>=0.0.0a0
           - matrix:
             packages:
               - libucxx==0.41.*,>=0.0.0a0
->>>>>>> 243d143f
   depends_on_ucxx:
     common:
       - output_types: conda
         packages:
-<<<<<<< HEAD
-          - &ucxx_unsuffixed ucxx==0.40.*
-=======
           - &ucxx_unsuffixed ucxx==0.41.*,>=0.0.0a0
->>>>>>> 243d143f
-      - output_types: requirements
-        packages:
-          # pip recognizes the index as a global option for the requirements.txt file
-          - --extra-index-url=https://pypi.nvidia.com
-          - --extra-index-url=https://pypi.anaconda.org/rapidsai-wheels-nightly/simple
-    specific:
-      - output_types: [requirements, pyproject]
-        matrices:
-          - matrix:
-              cuda: "12.*"
-              cuda_suffixed: "true"
-            packages:
-<<<<<<< HEAD
-              - ucxx-cu12==0.40.*
-=======
+      - output_types: requirements
+        packages:
+          # pip recognizes the index as a global option for the requirements.txt file
+          - --extra-index-url=https://pypi.nvidia.com
+          - --extra-index-url=https://pypi.anaconda.org/rapidsai-wheels-nightly/simple
+    specific:
+      - output_types: [requirements, pyproject]
+        matrices:
+          - matrix:
+              cuda: "12.*"
+              cuda_suffixed: "true"
+            packages:
               - ucxx-cu12==0.41.*,>=0.0.0a0
->>>>>>> 243d143f
-          - matrix:
-              cuda: "11.*"
-              cuda_suffixed: "true"
-            packages:
-<<<<<<< HEAD
-              - ucxx-cu11==0.40.*
-=======
+          - matrix:
+              cuda: "11.*"
+              cuda_suffixed: "true"
+            packages:
               - ucxx-cu11==0.41.*,>=0.0.0a0
->>>>>>> 243d143f
           - {matrix: null, packages: [*ucxx_unsuffixed]}
   depends_on_ucx_build:
     common:
