--- conflicted
+++ resolved
@@ -125,17 +125,12 @@
 
   # UCX_TCP_CM_REUSEADDR=y to be able to bind immediately to the same port before
   # `TIME_WAIT` timeout
-  CMD_LINE_SERVER="UCX_TCP_CM_REUSEADDR=y ${BINARY_PATH}/benchmarks/libucxx/ucxx_perftest -s 8388608 -n 20 -P ${PROGRESS_MODE}"
-  CMD_LINE_CLIENT="${BINARY_PATH}/benchmarks/libucxx/ucxx_perftest -s 8388608 -n 20 -P ${PROGRESS_MODE} 127.0.0.1"
+  CMD_LINE_SERVER="UCX_TCP_CM_REUSEADDR=y ${BINARY_PATH}/benchmarks/libucxx/ucxx_perftest -s 8388608 -r -n 20 -P ${PROGRESS_MODE}"
+  CMD_LINE_CLIENT="${BINARY_PATH}/benchmarks/libucxx/ucxx_perftest -s 8388608 -r -n 20 -P ${PROGRESS_MODE} 127.0.0.1"
 
   echo -e "\e[1mRunning: \n  - ${CMD_LINE_SERVER}\n  - ${CMD_LINE_CLIENT}\e[0m"
-<<<<<<< HEAD
-  UCX_TCP_CM_REUSEADDR=y ${BINARY_PATH}/benchmarks/libucxx/ucxx_perftest -s 8388608 -n 20 -P ${PROGRESS_MODE} &
-  ${BINARY_PATH}/benchmarks/libucxx/ucxx_perftest -s 8388608 -n 20 -P ${PROGRESS_MODE} 127.0.0.1
-=======
-  UCX_TCP_CM_REUSEADDR=y "${BINARY_PATH}/benchmarks/libucxx/ucxx_perftest" -s 8388608 -r -n 20 -m "${PROGRESS_MODE}" &
-  "${BINARY_PATH}/benchmarks/libucxx/ucxx_perftest" -s 8388608 -r -n 20 -m "${PROGRESS_MODE}" 127.0.0.1
->>>>>>> f1c16e61
+  UCX_TCP_CM_REUSEADDR=y "${BINARY_PATH}/benchmarks/libucxx/ucxx_perftest" -s 8388608 -r -n 20 -P "${PROGRESS_MODE}" &
+  "${BINARY_PATH}/benchmarks/libucxx/ucxx_perftest" -s 8388608 -r -n 20 -P "${PROGRESS_MODE}" 127.0.0.1
 }
 
 run_cpp_example() {
