--- conflicted
+++ resolved
@@ -41,31 +41,9 @@
 };
 
 /**
-<<<<<<< HEAD
- * @brief Returns the string representation of a given MemoryType.
- *
- * Converts a MemoryType enum value to its corresponding lowercase string. Throws an exception if
- * the memory type is not recognized.
- *
- * @param memoryType The MemoryType to convert.
- * @return std::string The string representation of the memory type.
- * @throws std::runtime_error If the memory type is unknown.
- */
-std::string getMemoryTypeString(MemoryType memoryType)
-{
-  if (memoryType == MemoryType::Host) {
-    return "host";
-#ifdef UCXX_BENCHMARKS_ENABLE_CUDA
-  } else if (memoryType == MemoryType::Cuda) {
-    return "cuda";
-  } else if (memoryType == MemoryType::CudaManaged) {
-    return "cuda-managed";
-  } else if (memoryType == MemoryType::CudaAsync) {
-    return "cuda-async";
-#endif
-  } else {
-=======
  * @brief Get the string representation of the memory type
+ *
+ * Converts a MemoryType enum value to its corresponding lowercase string.
  *
  * @param memoryType The memory type
  * @return The string representation of the memory type
@@ -84,40 +62,20 @@
     return "cuda-async";
 #endif
   else {
->>>>>>> 123889aa
     throw std::runtime_error("Unknown memory type");
   }
 }
 
 /**
-<<<<<<< HEAD
- * @brief Converts a string to the corresponding MemoryType enum value.
+ * @brief Get the memory type from a string
+ *
+ * Converts a string to the corresponding MemoryType enum value.
  *
  * @param memoryTypeString String representation of the memory type (e.g., "host", "cuda",
  * "cuda-managed", "cuda-async").
  * @return MemoryType corresponding to the input string.
+ *
  * @throws std::runtime_error if the string does not match a known memory type.
- */
-MemoryType getMemoryTypeFromString(std::string memoryTypeString)
-{
-  if (memoryTypeString == "host") {
-    return MemoryType::Host;
-#ifdef UCXX_BENCHMARKS_ENABLE_CUDA
-  } else if (memoryTypeString == "cuda") {
-    return MemoryType::Cuda;
-  } else if (memoryTypeString == "cuda-managed") {
-    return MemoryType::CudaManaged;
-  } else if (memoryTypeString == "cuda-async") {
-    return MemoryType::CudaAsync;
-#endif
-  } else {
-=======
- * @brief Get the memory type from a string
- *
- * @param memoryTypeString The string representation of the memory type
- * @return The memory type
- *
- * @throws std::runtime_error if the memory type is unknown
  */
 MemoryType getMemoryTypeFromString(std::string memoryTypeString) {
   if (memoryTypeString == "host")
@@ -131,7 +89,6 @@
     return MemoryType::CudaAsync;
 #endif
   else {
->>>>>>> 123889aa
     throw std::runtime_error("Unknown memory type");
   }
 }
@@ -301,7 +258,6 @@
    */
   explicit HostBufferInterface(BufferMapPtr buf) : bufferMap(buf) {}
 
-<<<<<<< HEAD
   /**
    * @brief Returns a pointer to the send buffer data.
    *
@@ -321,11 +277,6 @@
    * Asserts that each byte in the receive buffer is equal to the corresponding byte in the send
    * buffer for the given message size.
    */
-=======
-  void* getSendPtr() override { return (*bufferMap)[DirectionType::Send].data(); }
-  void* getRecvPtr() override { return (*bufferMap)[DirectionType::Recv].data(); }
-
->>>>>>> 123889aa
   void verifyResults(size_t message_size) override
   {
     for (size_t j = 0; j < (*bufferMap)[DirectionType::Send].size(); ++j)
@@ -359,7 +310,6 @@
   virtual ~CudaBufferInterfaceBase() = default;
 
   // Pure virtual methods that derived classes must implement
-<<<<<<< HEAD
   virtual void* getBufferPtr(DirectionType direction)                         = 0;
   virtual std::shared_ptr<void> getBufferMap()                                = 0;
   virtual void initializeBuffer(DirectionType direction, size_t message_size) = 0;
@@ -386,22 +336,6 @@
    * @param message_size The number of bytes to verify.
    */
   void verifyResults(size_t message_size) override { verifyBufferResults(message_size); }
-=======
-  virtual void* getBufferPtr(DirectionType direction) = 0;
-  virtual std::shared_ptr<void> getBufferMap() = 0;
-  virtual void initializeBuffer(DirectionType direction, size_t message_size) = 0;
-  virtual void verifyBufferResults(size_t message_size) = 0;
-
-  // Common implementation for getSendPtr and getRecvPtr
-  void* getSendPtr() override { return getBufferPtr(DirectionType::Send); }
-  void* getRecvPtr() override { return getBufferPtr(DirectionType::Recv); }
-
-  // Common verification logic
-  void verifyResults(size_t message_size) override
-  {
-    verifyBufferResults(message_size);
-  }
->>>>>>> 123889aa
 
   // Static factory method to create appropriate buffer interface
   static std::unique_ptr<CudaBufferInterfaceBase> createBufferInterface(MemoryType memory_type,
@@ -421,20 +355,16 @@
 struct CudaBufferInterface : public CudaBufferInterfaceBase {
   std::shared_ptr<std::unordered_map<DirectionType, BufferType>> bufferMap;
 
-<<<<<<< HEAD
   /**
    * @brief Constructs a CUDA buffer interface with the given buffer map.
    *
    * @param buf Map of DirectionType to CUDA buffer objects.
    */
-=======
->>>>>>> 123889aa
   explicit CudaBufferInterface(std::shared_ptr<std::unordered_map<DirectionType, BufferType>> buf)
     : bufferMap(buf)
   {
   }
 
-<<<<<<< HEAD
   /**
    * @brief Returns a raw pointer to the buffer for the specified direction.
    *
@@ -461,12 +391,6 @@
    * affected.
    * @param message_size The size of the buffer to initialize, in bytes.
    */
-=======
-  void* getBufferPtr(DirectionType direction) override { return (*bufferMap)[direction].ptr; }
-
-  std::shared_ptr<void> getBufferMap() override { return bufferMap; }
-
->>>>>>> 123889aa
   void initializeBuffer(DirectionType direction, size_t message_size) override
   {
     if (direction == DirectionType::Send) {
@@ -483,17 +407,9 @@
       } else if constexpr (std::is_same_v<BufferType, CudaManagedBuffer>) {
         std::memcpy((*bufferMap)[DirectionType::Send].ptr, pattern.data(), message_size);
       } else {
-<<<<<<< HEAD
-        CUDA_EXIT_ON_ERROR(cudaMemcpy((*bufferMap)[DirectionType::Send].ptr,
-                                      pattern.data(),
-                                      message_size,
-                                      cudaMemcpyHostToDevice),
-                           "CUDA send buffer initialization");
-=======
         CUDA_EXIT_ON_ERROR(
           cudaMemcpy((*bufferMap)[DirectionType::Send].ptr, pattern.data(), message_size, cudaMemcpyHostToDevice),
           "CUDA send buffer initialization");
->>>>>>> 123889aa
       }
     }
   }
@@ -514,20 +430,6 @@
 
     if constexpr (std::is_same_v<BufferType, CudaAsyncBuffer>) {
       // For async buffers, use the stream from the buffer
-<<<<<<< HEAD
-      CUDA_EXIT_ON_ERROR(cudaMemcpyAsync(send_data.data(),
-                                         (*bufferMap)[DirectionType::Send].ptr,
-                                         message_size,
-                                         cudaMemcpyDeviceToHost,
-                                         (*bufferMap)[DirectionType::Send].stream),
-                         "CUDA async send data copy for verification");
-      CUDA_EXIT_ON_ERROR(cudaMemcpyAsync(recv_data.data(),
-                                         (*bufferMap)[DirectionType::Recv].ptr,
-                                         message_size,
-                                         cudaMemcpyDeviceToHost,
-                                         (*bufferMap)[DirectionType::Recv].stream),
-                         "CUDA async recv data copy for verification");
-=======
       CUDA_EXIT_ON_ERROR(
         cudaMemcpyAsync(send_data.data(), (*bufferMap)[DirectionType::Send].ptr, message_size, cudaMemcpyDeviceToHost,
                        (*bufferMap)[DirectionType::Send].stream),
@@ -536,7 +438,6 @@
         cudaMemcpyAsync(recv_data.data(), (*bufferMap)[DirectionType::Recv].ptr, message_size, cudaMemcpyDeviceToHost,
                        (*bufferMap)[DirectionType::Recv].stream),
         "CUDA async recv data copy for verification");
->>>>>>> 123889aa
 
       // Synchronize streams
       CUDA_EXIT_ON_ERROR(cudaStreamSynchronize((*bufferMap)[DirectionType::Send].stream),
@@ -549,20 +450,6 @@
       std::memcpy(recv_data.data(), (*bufferMap)[DirectionType::Recv].ptr, message_size);
     } else {
       // For non-async buffers, use synchronous copy with null stream
-<<<<<<< HEAD
-      CUDA_EXIT_ON_ERROR(cudaMemcpyAsync(send_data.data(),
-                                         (*bufferMap)[DirectionType::Send].ptr,
-                                         message_size,
-                                         cudaMemcpyDeviceToHost,
-                                         nullptr),
-                         "CUDA send data copy for verification");
-      CUDA_EXIT_ON_ERROR(cudaMemcpyAsync(recv_data.data(),
-                                         (*bufferMap)[DirectionType::Recv].ptr,
-                                         message_size,
-                                         cudaMemcpyDeviceToHost,
-                                         nullptr),
-                         "CUDA recv data copy for verification");
-=======
       CUDA_EXIT_ON_ERROR(
         cudaMemcpyAsync(send_data.data(), (*bufferMap)[DirectionType::Send].ptr, message_size, cudaMemcpyDeviceToHost,
                        nullptr),
@@ -571,7 +458,6 @@
         cudaMemcpyAsync(recv_data.data(), (*bufferMap)[DirectionType::Recv].ptr, message_size, cudaMemcpyDeviceToHost,
                        nullptr),
         "CUDA recv data copy for verification");
->>>>>>> 123889aa
     }
 
     for (size_t j = 0; j < send_data.size(); ++j)
@@ -579,20 +465,13 @@
   }
 
   // Static allocation methods
-<<<<<<< HEAD
-  static std::shared_ptr<std::unordered_map<DirectionType, BufferType>> allocateBuffers(
-    size_t message_size);
+  static std::shared_ptr<std::unordered_map<DirectionType, BufferType>> allocateBuffers(size_t message_size);
 
   /**
    * @brief Creates a new buffer interface instance sharing the same buffer map.
    *
    * @return Cloned CudaBufferInterface with shared buffer data.
    */
-=======
-  static std::shared_ptr<std::unordered_map<DirectionType, BufferType>> allocateBuffers(size_t message_size);
-
-  // Clone method implementation
->>>>>>> 123889aa
   std::unique_ptr<CudaBufferInterfaceBase> clone() const override
   {
     return std::make_unique<CudaBufferInterface<BufferType>>(bufferMap);
@@ -612,14 +491,8 @@
  */
 BufferMapPtr allocateTransferBuffers(size_t message_size)
 {
-<<<<<<< HEAD
-  return std::make_shared<BufferMap>(
-    BufferMap{{DirectionType::Send, std::vector<char>(message_size, 0xaa)},
-              {DirectionType::Recv, std::vector<char>(message_size)}});
-=======
   return std::make_shared<BufferMap>(BufferMap{{DirectionType::Send, std::vector<char>(message_size, 0xaa)},
                                                {DirectionType::Recv, std::vector<char>(message_size)}});
->>>>>>> 123889aa
 }
 
 #ifdef UCXX_BENCHMARKS_ENABLE_CUDA
@@ -642,23 +515,14 @@
  */
 std::shared_ptr<CudaBufferMap> CudaBufferInterface<CudaBuffer>::allocateBuffers(size_t message_size)
 {
-<<<<<<< HEAD
   auto bufferMap                    = std::make_shared<CudaBufferMap>();
-=======
-  auto bufferMap     = std::make_shared<CudaBufferMap>();
->>>>>>> 123889aa
   (*bufferMap)[DirectionType::Send] = CudaBuffer(message_size);
   (*bufferMap)[DirectionType::Recv] = CudaBuffer(message_size);
 
   // Initialize send buffer with pattern
   std::vector<char> pattern(message_size, 0xaa);
   CUDA_EXIT_ON_ERROR(
-<<<<<<< HEAD
-    cudaMemcpy(
-      (*bufferMap)[DirectionType::Send].ptr, pattern.data(), message_size, cudaMemcpyHostToDevice),
-=======
     cudaMemcpy((*bufferMap)[DirectionType::Send].ptr, pattern.data(), message_size, cudaMemcpyHostToDevice),
->>>>>>> 123889aa
     "CUDA send buffer initialization");
 
   return bufferMap;
@@ -677,11 +541,7 @@
 std::shared_ptr<CudaManagedBufferMap> CudaBufferInterface<CudaManagedBuffer>::allocateBuffers(
   size_t message_size)
 {
-<<<<<<< HEAD
   auto bufferMap                    = std::make_shared<CudaManagedBufferMap>();
-=======
-  auto bufferMap     = std::make_shared<CudaManagedBufferMap>();
->>>>>>> 123889aa
   (*bufferMap)[DirectionType::Send] = CudaManagedBuffer(message_size);
   (*bufferMap)[DirectionType::Recv] = CudaManagedBuffer(message_size);
 
@@ -707,11 +567,7 @@
 std::shared_ptr<CudaAsyncBufferMap> CudaBufferInterface<CudaAsyncBuffer>::allocateBuffers(
   size_t message_size)
 {
-<<<<<<< HEAD
   auto bufferMap                    = std::make_shared<CudaAsyncBufferMap>();
-=======
-  auto bufferMap     = std::make_shared<CudaAsyncBufferMap>();
->>>>>>> 123889aa
   (*bufferMap)[DirectionType::Send] = CudaAsyncBuffer(message_size);
   (*bufferMap)[DirectionType::Recv] = CudaAsyncBuffer(message_size);
 
