--- conflicted
+++ resolved
@@ -153,7 +153,8 @@
    */
   ucp_worker_h getHandle();
 
-<<<<<<< HEAD
+  std::string getInfo();
+
   /**
    * @brief Initialize blocking progress mode.
    *
@@ -182,12 +183,6 @@
    * @throws std::ios_base::failure if creating any of the file descriptors or setting their
    *                                statuses.
    */
-=======
-  std::string getInfo();
-
-  bool isPythonFutureEnabled() const;
-
->>>>>>> 4c0bc0ef
   void initBlockingProgressMode();
 
   /**
@@ -278,8 +273,10 @@
    * @endcode
    *
    * @throws ucxx::Error if an error occurred while attempting to arm the worker.
-   */
-  void waitProgress();
+   *
+   * @returns `true` if any communication was progressed, `false` otherwise.
+   */
+  bool waitProgress();
 
   /**
    * @brief Progress the worker only once.
@@ -367,23 +364,22 @@
    */
   std::shared_ptr<ucxx::python::Future> getPythonFuture();
 
-<<<<<<< HEAD
-  /**
-   * @brief Block until some communication is completed.
-   *
-   * Blocks until some communication is completed and Python future is ready to be notified.
-   * This method is intended to be used from Python, where a notifier thread will block
-   * until some communication is completed.
+  /**
+   * @brief Block until a request event.
+   *
+   * Blocks until some communication is completed and Python future is ready to be notified,
+   * shutdown was initiated or a timeout occurred (only if `periodNs > 0`). This method is
+   * intended for use from Python, where a notifier thread will block until one of the
+   * aforementioned events occur.
    *
    * @throws std::runtime_error if UCXX was compiled without `-DUCXX_ENABLE_PYTHON=1` or if
    *                            `ucxx::Worker` was created with `enablePythonFuture=false`.
    *
-   * @returns `true` if the worker is being terminated, `false` otherwise.
-   */
-  bool waitRequestNotifier();
-=======
+   * @returns `RequestNotifierWaitState::Ready` if some communication completed,
+   *          `RequestNotifierWaitStats::Timeout` if a timeout occurred, or
+   *          `RequestNotifierWaitStats::Shutdown` if shutdown has initiated.
+   */
   python::RequestNotifierWaitState waitRequestNotifier(uint64_t periodNs);
->>>>>>> 4c0bc0ef
 
   /**
    * @brief Notify Python futures of each completed communication request.
@@ -473,19 +469,6 @@
    */
   bool tagProbe(ucp_tag_t tag);
 
-<<<<<<< HEAD
-  /**
-   * @brief Get the address of the UCX worker object.
-   *
-   * Gets the address of the underlying UCX worker object, which can then be passed
-   * to a remote worker, allowing creating a new endpoint to the local worker via
-   * `ucxx::Worker::createEndpointFromWorkerAddress()`.
-   *
-   * @throws ucxx::Error if an error occurred while attempting to get the worker address.
-   *
-   * @returns the address of the local worker.
-   */
-=======
   std::shared_ptr<Request> tagRecv(
     void* buffer,
     size_t length,
@@ -494,7 +477,17 @@
     std::function<void(std::shared_ptr<void>)> callbackFunction = nullptr,
     std::shared_ptr<void> callbackData                          = nullptr);
 
->>>>>>> 4c0bc0ef
+  /**
+   * @brief Get the address of the UCX worker object.
+   *
+   * Gets the address of the underlying UCX worker object, which can then be passed
+   * to a remote worker, allowing creating a new endpoint to the local worker via
+   * `ucxx::Worker::createEndpointFromWorkerAddress()`.
+   *
+   * @throws ucxx::Error if an error occurred while attempting to get the worker address.
+   *
+   * @returns the address of the local worker.
+   */
   std::shared_ptr<Address> getAddress();
 
   /**
