/**
 * SPDX-FileCopyrightText: Copyright (c) 2022-2024, NVIDIA CORPORATION & AFFILIATES.
 * SPDX-License-Identifier: BSD-3-Clause
 */
#pragma once

#include <memory>
#include <string>

#include <ucxx/component.h>
#include <ucxx/request_data.h>
#include <ucxx/typedefs.h>

namespace ucxx {

class Address;
class Context;
class Endpoint;
class Future;
class Listener;
class MemoryHandle;
class Notifier;
class RemoteKey;
class Request;
class RequestAm;
<<<<<<< HEAD
class RequestEndpointClose;
=======
class RequestFlush;
class RequestMem;
>>>>>>> fc9f4f39
class RequestStream;
class RequestTag;
class RequestTagMulti;
class Worker;

// Components
std::shared_ptr<Address> createAddressFromWorker(std::shared_ptr<Worker> worker);

std::shared_ptr<Address> createAddressFromString(std::string addressString);

std::shared_ptr<Context> createContext(const ConfigMap ucxConfig, const uint64_t featureFlags);

std::shared_ptr<Endpoint> createEndpointFromHostname(std::shared_ptr<Worker> worker,
                                                     std::string ipAddress,
                                                     uint16_t port,
                                                     bool endpointErrorHandling);

std::shared_ptr<Endpoint> createEndpointFromConnRequest(std::shared_ptr<Listener> listener,
                                                        ucp_conn_request_h connRequest,
                                                        bool endpointErrorHandling);

std::shared_ptr<Endpoint> createEndpointFromWorkerAddress(std::shared_ptr<Worker> worker,
                                                          std::shared_ptr<Address> address,
                                                          bool endpointErrorHandling);

std::shared_ptr<Listener> createListener(std::shared_ptr<Worker> worker,
                                         uint16_t port,
                                         ucp_listener_conn_callback_t callback,
                                         void* callbackArgs);

std::shared_ptr<Worker> createWorker(std::shared_ptr<Context> context,
                                     const bool enableDelayedSubmission,
                                     const bool enableFuture);

std::shared_ptr<MemoryHandle> createMemoryHandle(std::shared_ptr<Context> context,
                                                 const size_t size,
                                                 void* buffer = nullptr);

std::shared_ptr<RemoteKey> createRemoteKeyFromMemoryHandle(
  std::shared_ptr<MemoryHandle> memoryHandle);

std::shared_ptr<RemoteKey> createRemoteKeyFromSerialized(std::shared_ptr<Endpoint> endpoint,
                                                         SerializedRemoteKey serializedRemoteKey);

// Transfers
std::shared_ptr<RequestAm> createRequestAm(
  std::shared_ptr<Endpoint> endpoint,
  const std::variant<data::AmSend, data::AmReceive> requestData,
  const bool enablePythonFuture,
  RequestCallbackUserFunction callbackFunction,
  RequestCallbackUserData callbackData);

<<<<<<< HEAD
std::shared_ptr<RequestEndpointClose> createRequestEndpointClose(
  std::shared_ptr<Endpoint> endpoint,
  const data::EndpointClose requestData,
  const bool enablePythonFuture,
  RequestCallbackUserFunction callbackFunction,
  RequestCallbackUserData callbackData);
=======
std::shared_ptr<RequestFlush> createRequestFlush(std::shared_ptr<Component> endpointOrWorker,
                                                 const data::Flush requestData,
                                                 const bool enablePythonFuture,
                                                 RequestCallbackUserFunction callbackFunction,
                                                 RequestCallbackUserData callbackData);
>>>>>>> fc9f4f39

std::shared_ptr<RequestStream> createRequestStream(
  std::shared_ptr<Endpoint> endpoint,
  const std::variant<data::StreamSend, data::StreamReceive> requestData,
  const bool enablePythonFuture);

std::shared_ptr<RequestTag> createRequestTag(
  std::shared_ptr<Component> endpointOrWorker,
  const std::variant<data::TagSend, data::TagReceive> requestData,
  const bool enablePythonFuture,
  RequestCallbackUserFunction callbackFunction,
  RequestCallbackUserData callbackData);

std::shared_ptr<RequestMem> createRequestMem(
  std::shared_ptr<Endpoint> endpoint,
  const std::variant<data::MemPut, data::MemGet> requestData,
  const bool enablePythonFuture,
  RequestCallbackUserFunction callbackFunction,
  RequestCallbackUserData callbackData);

std::shared_ptr<RequestTagMulti> createRequestTagMulti(
  std::shared_ptr<Endpoint> endpoint,
  const std::variant<data::TagMultiSend, data::TagMultiReceive> requestData,
  const bool enablePythonFuture);

}  // namespace ucxx<|MERGE_RESOLUTION|>--- conflicted
+++ resolved
@@ -23,12 +23,9 @@
 class RemoteKey;
 class Request;
 class RequestAm;
-<<<<<<< HEAD
 class RequestEndpointClose;
-=======
 class RequestFlush;
 class RequestMem;
->>>>>>> fc9f4f39
 class RequestStream;
 class RequestTag;
 class RequestTagMulti;
@@ -81,20 +78,18 @@
   RequestCallbackUserFunction callbackFunction,
   RequestCallbackUserData callbackData);
 
-<<<<<<< HEAD
 std::shared_ptr<RequestEndpointClose> createRequestEndpointClose(
   std::shared_ptr<Endpoint> endpoint,
   const data::EndpointClose requestData,
   const bool enablePythonFuture,
   RequestCallbackUserFunction callbackFunction,
   RequestCallbackUserData callbackData);
-=======
+
 std::shared_ptr<RequestFlush> createRequestFlush(std::shared_ptr<Component> endpointOrWorker,
                                                  const data::Flush requestData,
                                                  const bool enablePythonFuture,
                                                  RequestCallbackUserFunction callbackFunction,
                                                  RequestCallbackUserData callbackData);
->>>>>>> fc9f4f39
 
 std::shared_ptr<RequestStream> createRequestStream(
   std::shared_ptr<Endpoint> endpoint,
