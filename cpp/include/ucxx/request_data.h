--- conflicted
+++ resolved
@@ -67,7 +67,6 @@
 };
 
 /**
-<<<<<<< HEAD
  * @brief Data for an endpoint close operation.
  *
  * Type identifying an endpoint close operation and containing data specific to this request
@@ -86,7 +85,9 @@
   explicit EndpointClose(const decltype(_force) force);
 
   EndpointClose() = delete;
-=======
+};
+
+/**
  * @brief Data for a flush operation.
  *
  * Type identifying a flush operation and containing data specific to this request type.
@@ -160,7 +161,6 @@
                   const decltype(_rkey) rkey);
 
   MemGet() = delete;
->>>>>>> fc9f4f39
 };
 
 /**
@@ -328,13 +328,10 @@
 using RequestData = std::variant<std::monostate,
                                  AmSend,
                                  AmReceive,
-<<<<<<< HEAD
                                  EndpointClose,
-=======
                                  Flush,
                                  MemPut,
                                  MemGet,
->>>>>>> fc9f4f39
                                  StreamSend,
                                  StreamReceive,
                                  TagSend,
