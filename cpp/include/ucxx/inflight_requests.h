/**
 * Copyright (c) 2022, NVIDIA CORPORATION. All rights reserved.
 *
 * See file LICENSE for terms.
 */
#pragma once

#include <map>
#include <memory>
#include <mutex>

namespace ucxx {

class Request;

typedef std::map<const Request* const, std::weak_ptr<Request>> InflightRequestsMap;
typedef std::unique_ptr<InflightRequestsMap> InflightRequestsMapPtr;

class InflightRequests {
 private:
  InflightRequestsMapPtr _inflightRequests{
    std::make_unique<InflightRequestsMap>()};  ///< Container storing pointers to all inflight
                                               ///< requests known to the owner of this object
  std::mutex _mutex{};  ///< Mutex to control access to inflight requests container

 public:
  /**
   * @brief Default constructor.
   */
  InflightRequests() = default;

  InflightRequests(const InflightRequests&) = delete;
  InflightRequests& operator=(InflightRequests const&) = delete;
  InflightRequests(InflightRequests&& o)               = delete;
  InflightRequests& operator=(InflightRequests&& o) = delete;

  /**
   * @brief Destructor.
   *
   * Cancels all inflight requests before destruction.
   */
  ~InflightRequests();

  /**
   * @brief Query the number of pending inflight requests.
   *
   * @returns The number of pending inflight requests.
   */
  size_t size();

  /**
   * @brief Insert an inflight requests to the container.
   *
   * @param[in] request a `std::shared_ptr<Request>` with the inflight request.
   */
  void insert(std::shared_ptr<Request> request);

  /**
   * @brief Merge a container of inflight requests with the internal container.
   *
   * Merge a container of inflight requests obtained from `InflightRequests::release()` of
   * another object with the internal container.
   *
   * @param[in] inflightRequestsMap container of inflight requests to merge with the
   *                                internal container.
   */
  void merge(InflightRequestsMapPtr inflightRequestsMap);

<<<<<<< HEAD
  /**
   * @brief Remove an inflight request from the internal container.
   *
   * Remove the reference to a specific request from the internal container. This should
   * be called when a request has completed and the `InflightRequests` owner does not need
   * to keep track of it anymore. The raw pointer to a `ucxx::Request` is passed here as
   * opposed to the usual `std::shared_ptr<ucxx::Request>` used elsewhere, this is because
   * the raw pointer address is used as key to the requests reference, and this is called
   * called from the object's destructor.
   *
   * @param[in] request raw pointer to the request
   */
  void remove(Request* request);
=======
  void remove(const Request* const request);
>>>>>>> aadc0d5a

  /**
   * @brief Issue cancelation of all inflight requests and clear the internal container.
   *
   * Issue cancelation of all inflight requests known to this object and clear the
   * internal container. The total number of canceled requests is returned.
   *
   * @returns The total number of canceled requests.
   */
  size_t cancelAll();

  /**
   * @brief Releases the internal container.
   *
   * Releases the internal container that can be merged into another `InflightRequests`
   * object with `InflightRequests::release()`. Effectively leaves the internal state as a
   * clean, new object.
   *
   * @returns The internal container.
   */
  InflightRequestsMapPtr release();
};

}  // namespace ucxx<|MERGE_RESOLUTION|>--- conflicted
+++ resolved
@@ -66,7 +66,6 @@
    */
   void merge(InflightRequestsMapPtr inflightRequestsMap);
 
-<<<<<<< HEAD
   /**
    * @brief Remove an inflight request from the internal container.
    *
@@ -79,10 +78,7 @@
    *
    * @param[in] request raw pointer to the request
    */
-  void remove(Request* request);
-=======
   void remove(const Request* const request);
->>>>>>> aadc0d5a
 
   /**
    * @brief Issue cancelation of all inflight requests and clear the internal container.
