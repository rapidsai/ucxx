--- conflicted
+++ resolved
@@ -52,22 +52,13 @@
    * @param[in] callbackFunction    user-defined callback function to call upon completion.
    * @param[in] callbackData        user-defined data to pass to the `callbackFunction`.
    */
-<<<<<<< HEAD
   RequestTag(
     std::shared_ptr<Component> endpointOrWorker,
     const std::variant<data::TagSend, data::TagReceive, data::TagReceiveWithHandle> requestData,
-    const std::string operationName,
+    std::string operationName,
     const bool enablePythonFuture                = false,
     RequestCallbackUserFunction callbackFunction = nullptr,
     RequestCallbackUserData callbackData         = nullptr);
-=======
-  RequestTag(std::shared_ptr<Component> endpointOrWorker,
-             const std::variant<data::TagSend, data::TagReceive> requestData,
-             std::string operationName,
-             const bool enablePythonFuture                = false,
-             RequestCallbackUserFunction callbackFunction = nullptr,
-             RequestCallbackUserData callbackData         = nullptr);
->>>>>>> 8bced191
 
  public:
   /**
