--- conflicted
+++ resolved
@@ -104,7 +104,6 @@
  */
 typedef std::function<std::shared_ptr<Buffer>(size_t)> AmAllocatorType;
 
-<<<<<<< HEAD
 /**
  * @brief Active Message receiver callback.
  *
@@ -144,8 +143,7 @@
   AmReceiverCallbackInfo() = delete;
   AmReceiverCallbackInfo(const AmReceiverCallbackOwnerType owner, AmReceiverCallbackIdType id);
 };
-=======
+
 typedef const std::string SerializedRemoteKey;
->>>>>>> b05b429a
 
 }  // namespace ucxx