--- conflicted
+++ resolved
@@ -42,40 +42,6 @@
 };
 
 /**
-<<<<<<< HEAD
- * @brief The endpoint data that is accessible by the error callback.
- *
- * The `ucxx::Endpoint` data that is accessible by the asynchronous UCP endpoint error
- * callback to modify the `ucxx::Endpoint` with information relevant to the error occurred.
- */
-struct ErrorCallbackData {
-  std::weak_ptr<Endpoint>
-    endpoint{};  ///< Pointer to the `ucxx::Endpoint` that owns this object, used only for logging.
-  std::mutex mutex{std::mutex()};       ///< Mutex used to prevent race conditions with
-                                        ///< `ucxx::Endpoint::setCloseCallback()`.
-  ucs_status_t status{UCS_INPROGRESS};  ///< Endpoint status
-  std::atomic<bool> closing{false};     ///< Prevent calling close multiple concurrent times.
-  std::atomic<bool> stopping{false};    ///< Signal whether endpoint is stopping.
-  std::shared_ptr<InflightRequests> inflightRequests{nullptr};  ///< Endpoint inflight requests
-  EndpointCloseCallbackUserFunction closeCallback{nullptr};     ///< Close callback to call
-  EndpointCloseCallbackUserData closeCallbackArg{
-    nullptr};                               ///< Argument to be passed to close callback
-  std::shared_ptr<Worker> worker{nullptr};  ///< Worker the endpoint has been created from
-
-  ErrorCallbackData(std::shared_ptr<Endpoint> endpoint,
-                    std::shared_ptr<InflightRequests> inflightRequests,
-                    std::shared_ptr<Worker> worker);
-
-  ErrorCallbackData()                                    = delete;
-  ErrorCallbackData(const ErrorCallbackData&)            = delete;
-  ErrorCallbackData& operator=(ErrorCallbackData const&) = delete;
-  ErrorCallbackData(ErrorCallbackData&& o)               = delete;
-  ErrorCallbackData& operator=(ErrorCallbackData&& o)    = delete;
-};
-
-/**
-=======
->>>>>>> f1d98f28
  * @brief Component encapsulating a UCP endpoint.
  *
  * The UCP layer provides a handle to access endpoints in form of `ucp_ep_h` object,
@@ -87,17 +53,6 @@
   ucp_ep_h _originalHandle{nullptr};  ///< Handle to the UCP endpoint, after it was previously
                                       ///< closed, used for logging purposes only
   bool _endpointErrorHandling{true};  ///< Whether the endpoint enables error handling
-<<<<<<< HEAD
-  std::unique_ptr<ErrorCallbackData> _callbackData{
-    nullptr};  ///< Data struct to pass to endpoint error handling callback
-  std::shared_ptr<InflightRequests> _inflightRequests{
-    std::make_shared<InflightRequests>()};  ///< The inflight requests
-  GenericCallbackUserFunction _cancelInflightCallback{
-    nullptr};  ///< The wrapper to the callback registered via `cancelInflightRequests()` that will
-               ///< deregister once the callback is called.
-  GenericCallbackUserFunction _cancelInflightCallbackOriginal{
-    nullptr};  ///< The original user callback registered via `cancelInflightRequests()`
-=======
   std::unique_ptr<InflightRequests> _inflightRequests{
     std::make_unique<InflightRequests>()};  ///< The inflight requests
   std::mutex _mutex{std::mutex()};  ///< Mutex used during close to prevent race conditions between
@@ -105,10 +60,15 @@
                                     ///< that may run asynchronously on another thread.
   ucs_status_t _status{UCS_INPROGRESS};  ///< Endpoint status
   std::atomic<bool> _closing{false};     ///< Prevent calling close multiple concurrent times.
+  std::atomic<bool> _stopping{false};    ///< Signal whether endpoint is stopping.
   EndpointCloseCallbackUserFunction _closeCallback{nullptr};  ///< Close callback to call
   EndpointCloseCallbackUserData _closeCallbackArg{
     nullptr};  ///< Argument to be passed to close callback
->>>>>>> f1d98f28
+  GenericCallbackUserFunction _cancelInflightCallback{
+    nullptr};  ///< The wrapper to the callback registered via `cancelInflightRequests()` that will
+               ///< deregister once the callback is called.
+  GenericCallbackUserFunction _cancelInflightCallbackOriginal{
+    nullptr};  ///< The original user callback registered via `cancelInflightRequests()`
 
   /**
    * @brief Private constructor of `ucxx::Endpoint`.
@@ -624,15 +584,9 @@
    *
    * @returns Request to be subsequently checked for the completion and its state.
    */
-<<<<<<< HEAD
-  std::shared_ptr<Request> streamSend(void* buffer,
-                                      size_t length,
-                                      const bool enablePythonFuture = false);
-=======
   [[nodiscard]] std::shared_ptr<Request> streamSend(void* buffer,
                                                     size_t length,
-                                                    const bool enablePythonFuture);
->>>>>>> f1d98f28
+                                                    const bool enablePythonFuture = false);
 
   /**
    * @brief Enqueue a stream receive operation.
@@ -656,15 +610,9 @@
    *
    * @returns Request to be subsequently checked for the completion and its state.
    */
-<<<<<<< HEAD
-  std::shared_ptr<Request> streamRecv(void* buffer,
-                                      size_t length,
-                                      const bool enablePythonFuture = false);
-=======
   [[nodiscard]] std::shared_ptr<Request> streamRecv(void* buffer,
                                                     size_t length,
-                                                    const bool enablePythonFuture);
->>>>>>> f1d98f28
+                                                    const bool enablePythonFuture = false);
 
   /**
    * @brief Enqueue a tag send operation.
@@ -765,19 +713,11 @@
    *
    * @returns Request to be subsequently checked for the completion and its state.
    */
-<<<<<<< HEAD
-  std::shared_ptr<Request> tagMultiSend(const std::vector<void*>& buffer,
-                                        const std::vector<size_t>& size,
-                                        const std::vector<int>& isCUDA,
-                                        const Tag tag,
-                                        const bool enablePythonFuture = false);
-=======
   [[nodiscard]] std::shared_ptr<Request> tagMultiSend(const std::vector<void*>& buffer,
                                                       const std::vector<size_t>& size,
                                                       const std::vector<int>& isCUDA,
                                                       const Tag tag,
-                                                      const bool enablePythonFuture);
->>>>>>> f1d98f28
+                                                      const bool enablePythonFuture = false);
 
   /**
    * @brief Enqueue a multi-buffer tag receive operation.
@@ -801,15 +741,9 @@
    *
    * @returns Request to be subsequently checked for the completion and its state.
    */
-<<<<<<< HEAD
-  std::shared_ptr<Request> tagMultiRecv(const Tag tag,
-                                        const TagMask tagMask,
-                                        const bool enablePythonFuture = false);
-=======
   [[nodiscard]] std::shared_ptr<Request> tagMultiRecv(const Tag tag,
                                                       const TagMask tagMask,
-                                                      const bool enablePythonFuture);
->>>>>>> f1d98f28
+                                                      const bool enablePythonFuture = false);
 
   /**
    * @brief Enqueue a flush operation.
