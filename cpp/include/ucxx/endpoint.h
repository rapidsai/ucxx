--- conflicted
+++ resolved
@@ -48,16 +48,12 @@
  * callback to modify the `ucxx::Endpoint` with information relevant to the error occurred.
  */
 struct ErrorCallbackData {
-<<<<<<< HEAD
+  Endpoint*
+    endpoint;  ///< Pointer to the `ucxx::Endpoint` that owns this object, used only for logging.
+  std::unique_ptr<std::mutex>
+    mutex;  ///< Mutex used to prevent race conditions with `ucxx::Endpoint::setCloseCallback()`.
   ucs_status_t status;                         ///< Endpoint status
   std::unique_ptr<std::atomic<bool>> closing;  ///< Prevent calling close multiple concurrent times.
-=======
-  Endpoint*
-    _endpoint;  ///< Pointer to the `ucxx::Endpoint` that owns this object, used only for logging.
-  std::unique_ptr<std::mutex>
-    _mutex;  ///< Mutex used to prevent race conditions with `ucxx::Endpoint::setCloseCallback()`.
-  ucs_status_t status;                                 ///< Endpoint status
->>>>>>> 0204af13
   std::shared_ptr<InflightRequests> inflightRequests;  ///< Endpoint inflight requests
   EndpointCloseCallbackUserFunction closeCallback;     ///< Close callback to call
   EndpointCloseCallbackUserData closeCallbackArg;      ///< Argument to be passed to close callback
