/**
 * SPDX-FileCopyrightText: Copyright (c) 2022-2023, NVIDIA CORPORATION & AFFILIATES.
 * SPDX-License-Identifier: BSD-3-Clause
 */
#include <cstring>
#include <iostream>
#include <memory>
#include <string>

#include <ucxx/context.h>
#include <ucxx/log.h>
#include <ucxx/utils/file_descriptor.h>
#include <ucxx/utils/ucx.h>

namespace ucxx {

Context::Context(const ConfigMap ucxConfig, const uint64_t featureFlags)
  : _config{ucxConfig}, _featureFlags{featureFlags}
{
  parseLogLevel();

  // UCP
  ucp_params_t params = {.field_mask = UCP_PARAM_FIELD_FEATURES, .features = featureFlags};

  utils::ucsErrorThrow(ucp_init(&params, this->_config.getHandle(), &this->_handle));
  ucxx_trace("Context created: %p", this->_handle);

  ucp_context_attr_t attr = {.field_mask = UCP_ATTR_FIELD_MEMORY_TYPES};
  ucp_context_query(_handle, &attr);
  _cudaSupport = (attr.memory_types & UCS_MEMORY_TYPE_CUDA) == UCS_MEMORY_TYPE_CUDA;

  // UCX supports CUDA if TLS is "all", or one of {"cuda",
  // "cuda_copy", "cuda_ipc"} is in the active transports.
  // If the transport list is negated ("^" at start), then it is to be
  // interpreted as all \ given
  auto configMap = this->_config.get();
  auto tls       = configMap.find("TLS");
  if (_cudaSupport) {
    if (tls != configMap.end()) {
      auto tls_value = tls->second;
      if (!tls_value.empty() && tls_value[0] == '^') {
        std::size_t current = 1;  // Skip the ^
        do {
          // UCX_TLS lists disabled transports, if this contains either
          // "cuda" or "cuda_copy", then there is no cuda support (just
          // disabling "cuda_ipc" is fine)
          auto next  = tls_value.find_first_of(',', current);
          auto field = tls_value.substr(current, next - current);
          current    = next + 1;
          if (field == "cuda" || field == "cuda_copy") {
            _cudaSupport = false;
            break;
          }
        } while (current != std::string::npos + 1);
      } else {
        // UCX_TLS lists enabled transports, all, or anything with cuda
        // enables cuda support
        _cudaSupport = tls_value == "all" || tls_value.find("cuda") != std::string::npos;
      }
    }
  }

  ucxx_info("UCP initiated using config: ");
  for (const auto& kv : configMap)
    ucxx_info("  %s: %s", kv.first.c_str(), kv.second.c_str());
}

std::shared_ptr<Context> createContext(const ConfigMap ucxConfig, const uint64_t featureFlags)
{
  return std::shared_ptr<Context>(new Context(ucxConfig, featureFlags));
}

Context::~Context()
{
  if (this->_handle != nullptr) ucp_cleanup(this->_handle);
  ucxx_trace("Context destroyed: %p", this->_handle);
}

ConfigMap Context::getConfig() { return this->_config.get(); }

ucp_context_h Context::getHandle() { return this->_handle; }

std::string Context::getInfo()
{
  FILE* TextFileDescriptor = utils::createTextFileDescriptor();
  ucp_context_print_info(this->_handle, TextFileDescriptor);
  return utils::decodeTextFileDescriptor(TextFileDescriptor);
}

uint64_t Context::getFeatureFlags() const { return _featureFlags; }

<<<<<<< HEAD
bool Context::hasCudaSupport() const { return _cudaSupport; }

std::shared_ptr<Worker> Context::createWorker(const bool enableDelayedSubmission)
=======
std::shared_ptr<Worker> Context::createWorker(const bool enableDelayedSubmission,
                                              const bool enableFuture)
>>>>>>> 7ec5718b
{
  auto context = std::dynamic_pointer_cast<Context>(shared_from_this());
  auto worker  = ucxx::createWorker(context, enableDelayedSubmission, enableFuture);
  return worker;
}

}  // namespace ucxx<|MERGE_RESOLUTION|>--- conflicted
+++ resolved
@@ -89,14 +89,10 @@
 
 uint64_t Context::getFeatureFlags() const { return _featureFlags; }
 
-<<<<<<< HEAD
 bool Context::hasCudaSupport() const { return _cudaSupport; }
 
-std::shared_ptr<Worker> Context::createWorker(const bool enableDelayedSubmission)
-=======
 std::shared_ptr<Worker> Context::createWorker(const bool enableDelayedSubmission,
                                               const bool enableFuture)
->>>>>>> 7ec5718b
 {
   auto context = std::dynamic_pointer_cast<Context>(shared_from_this());
   auto worker  = ucxx::createWorker(context, enableDelayedSubmission, enableFuture);
