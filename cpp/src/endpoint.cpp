/**
 * SPDX-FileCopyrightText: Copyright (c) 2022-2023, NVIDIA CORPORATION & AFFILIATES.
 * SPDX-License-Identifier: BSD-3-Clause
 */
#include <memory>
#include <sstream>
#include <string>
#include <thread>
#include <ucp/api/ucp_compat.h>
#include <ucs/type/status.h>
#include <utility>
#include <vector>

#include <ucp/api/ucp.h>

#include <ucxx/component.h>
#include <ucxx/endpoint.h>
#include <ucxx/exception.h>
#include <ucxx/listener.h>
#include <ucxx/remote_key.h>
#include <ucxx/request_am.h>
#include <ucxx/request_data.h>
#include <ucxx/request_endpoint_close.h>
#include <ucxx/request_flush.h>
#include <ucxx/request_mem.h>
#include <ucxx/request_stream.h>
#include <ucxx/request_tag.h>
#include <ucxx/request_tag_multi.h>
#include <ucxx/typedefs.h>
#include <ucxx/utils/callback_notifier.h>
#include <ucxx/utils/sockaddr.h>
#include <ucxx/utils/ucx.h>
#include <ucxx/worker.h>

namespace ucxx {

static std::shared_ptr<Worker> getWorker(std::shared_ptr<Component> workerOrListener)
{
  auto worker = std::dynamic_pointer_cast<Worker>(workerOrListener);
  if (worker == nullptr) {
    auto listener = std::dynamic_pointer_cast<Listener>(workerOrListener);
    if (listener == nullptr)
      throw std::invalid_argument(
        "Invalid object, it's not a shared_ptr to either ucxx::Worker nor ucxx::Listener");

    worker = std::dynamic_pointer_cast<Worker>(listener->getParent());
  }
  return worker;
}

Endpoint::Endpoint(std::shared_ptr<Component> workerOrListener,
                   ucp_ep_params_t* params,
                   bool endpointErrorHandling)
  : _endpointErrorHandling{endpointErrorHandling}
{
  auto worker = ::ucxx::getWorker(workerOrListener);

  if (worker == nullptr || worker->getHandle() == nullptr)
    throw ucxx::Error("Worker not initialized");

  setParent(workerOrListener);

<<<<<<< HEAD
  _callbackData = std::make_unique<ErrorCallbackData>(
    (ErrorCallbackData){.status           = UCS_OK,
                        .closing          = std::make_unique<std::atomic<bool>>(false),
                        .inflightRequests = _inflightRequests,
                        .worker           = worker});
=======
  _callbackData =
    std::make_unique<ErrorCallbackData>(ErrorCallbackData{._endpoint = this,
                                                          ._mutex = std::make_unique<std::mutex>(),
                                                          .status = UCS_INPROGRESS,
                                                          .inflightRequests = _inflightRequests,
                                                          .worker           = worker});
>>>>>>> 0204af13

  params->err_mode =
    (endpointErrorHandling ? UCP_ERR_HANDLING_MODE_PEER : UCP_ERR_HANDLING_MODE_NONE);
  params->err_handler.cb  = Endpoint::errorCallback;
  params->err_handler.arg = _callbackData.get();

  if (worker->isProgressThreadRunning()) {
    ucs_status_t status = UCS_INPROGRESS;
    utils::CallbackNotifier callbackNotifier{};
    auto worker = ::ucxx::getWorker(_parent);
    worker->registerGenericPre([this, &params, &callbackNotifier, &status]() {
      auto worker = ::ucxx::getWorker(_parent);
      status      = ucp_ep_create(worker->getHandle(), params, &_handle);
      callbackNotifier.set();
    });

    size_t maxAttempts = 3;
    for (uint64_t i = 0; i < maxAttempts && !callbackNotifier.wait(3000000000 /* 3s */); ++i) {
      if (i == maxAttempts - 1)
        ucxx_error("Timeout waiting for ucp_ep_create, all attempts failed");
      else
        ucxx_warn("Timeout waiting for ucp_ep_create, retrying");
    }
    utils::ucsErrorThrow(status);
  } else {
    utils::ucsErrorThrow(ucp_ep_create(worker->getHandle(), params, &_handle));
  }

  ucxx_trace("ucxx::Endpoint created: %p, UCP handle: %p, parent: %p, endpointErrorHandling: %d",
             this,
             _handle,
             _parent.get(),
             endpointErrorHandling);
}

std::shared_ptr<Endpoint> createEndpointFromHostname(std::shared_ptr<Worker> worker,
                                                     std::string ipAddress,
                                                     uint16_t port,
                                                     bool endpointErrorHandling)
{
  if (worker == nullptr || worker->getHandle() == nullptr)
    throw ucxx::Error("Worker not initialized");

  ucp_ep_params_t params = {.field_mask = UCP_EP_PARAM_FIELD_FLAGS | UCP_EP_PARAM_FIELD_SOCK_ADDR |
                                          UCP_EP_PARAM_FIELD_ERR_HANDLING_MODE |
                                          UCP_EP_PARAM_FIELD_ERR_HANDLER,
                            .flags = UCP_EP_PARAMS_FLAGS_CLIENT_SERVER};
  auto info              = ucxx::utils::get_addrinfo(ipAddress.c_str(), port);

  params.sockaddr.addrlen = info->ai_addrlen;
  params.sockaddr.addr    = info->ai_addr;

  return std::shared_ptr<Endpoint>(new Endpoint(worker, &params, endpointErrorHandling));
}

std::shared_ptr<Endpoint> createEndpointFromConnRequest(std::shared_ptr<Listener> listener,
                                                        ucp_conn_request_h connRequest,
                                                        bool endpointErrorHandling)
{
  if (listener == nullptr || listener->getHandle() == nullptr)
    throw ucxx::Error("Worker not initialized");

  ucp_ep_params_t params = {
    .field_mask = UCP_EP_PARAM_FIELD_FLAGS | UCP_EP_PARAM_FIELD_CONN_REQUEST |
                  UCP_EP_PARAM_FIELD_ERR_HANDLING_MODE | UCP_EP_PARAM_FIELD_ERR_HANDLER,
    .flags        = UCP_EP_PARAMS_FLAGS_NO_LOOPBACK,
    .conn_request = connRequest};

  return std::shared_ptr<Endpoint>(new Endpoint(listener, &params, endpointErrorHandling));
}

std::shared_ptr<Endpoint> createEndpointFromWorkerAddress(std::shared_ptr<Worker> worker,
                                                          std::shared_ptr<Address> address,
                                                          bool endpointErrorHandling)
{
  if (worker == nullptr || worker->getHandle() == nullptr)
    throw ucxx::Error("Worker not initialized");
  if (address == nullptr || address->getHandle() == nullptr || address->getLength() == 0)
    throw ucxx::Error("Address not initialized");

  ucp_ep_params_t params = {.field_mask = UCP_EP_PARAM_FIELD_REMOTE_ADDRESS |
                                          UCP_EP_PARAM_FIELD_ERR_HANDLING_MODE |
                                          UCP_EP_PARAM_FIELD_ERR_HANDLER,
                            .address = address->getHandle()};

  return std::shared_ptr<Endpoint>(new Endpoint(worker, &params, endpointErrorHandling));
}

Endpoint::~Endpoint()
{
  closeBlocking(10000000000 /* 10s */);
  ucxx_trace("ucxx::Endpoint destroyed: %p, UCP handle: %p", this, _originalHandle);
}

std::shared_ptr<Request> Endpoint::close(const bool enablePythonFuture,
                                         EndpointCloseCallbackUserFunction callbackFunction,
                                         EndpointCloseCallbackUserData callbackData)
{
<<<<<<< HEAD
  if (_callbackData->closing->exchange(true) || _handle == nullptr) return;
=======
  auto endpoint = std::dynamic_pointer_cast<Endpoint>(shared_from_this());
  bool force    = _endpointErrorHandling;

  auto combineCallbacksFunction = [this, &callbackFunction, &callbackData](
                                    ucs_status_t status, EndpointCloseCallbackUserData unused) {
    _callbackData->status = status;
    if (callbackFunction) callbackFunction(status, callbackData);
    if (_callbackData->closeCallback)
      _callbackData->closeCallback(status, _callbackData->closeCallbackArg);
  };

  return registerInflightRequest(createRequestEndpointClose(
    endpoint, data::EndpointClose(force), enablePythonFuture, combineCallbacksFunction, nullptr));
}

void Endpoint::closeBlocking(uint64_t period, uint64_t maxAttempts)
{
  if (_callbackData->status != UCS_INPROGRESS || _handle == nullptr) return;
>>>>>>> 0204af13

  size_t canceled = cancelInflightRequestsBlocking(3000000000 /* 3s */, 3);
  ucxx_debug("ucxx::Endpoint::%s, Endpoint: %p, UCP handle: %p, canceled %lu requests",
             __func__,
             this,
             _handle,
             canceled);

  ucp_request_param_t param{};
  if (_endpointErrorHandling)
    param = {.op_attr_mask = UCP_OP_ATTR_FIELD_FLAGS, .flags = UCP_EP_CLOSE_FLAG_FORCE};

  auto worker = ::ucxx::getWorker(_parent);
  ucs_status_ptr_t status;

  if (worker->isProgressThreadRunning()) {
    bool closeSuccess = false;
    bool submitted    = false;
    for (uint64_t i = 0; i < maxAttempts && !closeSuccess; ++i) {
      if (!submitted) {
        utils::CallbackNotifier callbackNotifierPre{};
        worker->registerGenericPre([this, &callbackNotifierPre, &status, &param]() {
          status = ucp_ep_close_nbx(_handle, &param);
          callbackNotifierPre.set();
        });
        if (!callbackNotifierPre.wait(period)) continue;
        submitted = true;
      }

      if (_callbackData->status == UCS_INPROGRESS) {
        utils::CallbackNotifier callbackNotifierPost{};
        worker->registerGenericPost([this, &callbackNotifierPost, &status]() {
          if (UCS_PTR_IS_PTR(status)) {
            ucs_status_t s;
            if ((s = ucp_request_check_status(status)) != UCS_INPROGRESS) {
              _callbackData->status = s;
            }
          } else if (UCS_PTR_STATUS(status) != UCS_OK) {
            ucxx_error(
              "ucxx::Endpoint::%s, Endpoint: %p, UCP handle: %p, Error while closing endpoint: %s",
              __func__,
              this,
              _handle,
              ucs_status_string(UCS_PTR_STATUS(status)));
          }

          callbackNotifierPost.set();
        });
        if (!callbackNotifierPost.wait(period)) continue;
      }

      closeSuccess = true;
    }

    if (!closeSuccess) {
      _callbackData->status = UCS_ERR_ENDPOINT_TIMEOUT;
      ucxx_debug(
        "ucxx::Endpoint::%s, Endpoint: %p, UCP handle: %p, all attempts to close timed out",
        __func__,
        this,
        _handle);
    }
  } else {
    status = ucp_ep_close_nbx(_handle, &param);
    if (UCS_PTR_IS_PTR(status)) {
      ucs_status_t s;
      while ((s = ucp_request_check_status(status)) == UCS_INPROGRESS)
        worker->progress();
      _callbackData->status = s;
    } else if (UCS_PTR_STATUS(status) != UCS_OK) {
      ucxx_error(
        "ucxx::Endpoint::%s, Endpoint: %p, UCP handle: %p, Error while closing endpoint: %s",
        __func__,
        this,
        _handle,
        ucs_status_string(UCS_PTR_STATUS(status)));
    }
  }
  ucxx_trace("ucxx::Endpoint::%s, Endpoint: %p, UCP handle: %p, closed", __func__, this, _handle);

  if (UCS_PTR_IS_PTR(status)) ucp_request_free(status);

  if (_callbackData->closeCallback) {
    ucxx_debug("ucxx::Endpoint::%s, Endpoint: %p, UCP handle: %p, calling user close callback",
               __func__,
               this,
               _handle);
    _callbackData->closeCallback(_callbackData->status, _callbackData->closeCallbackArg);
    _callbackData->closeCallback    = nullptr;
    _callbackData->closeCallbackArg = nullptr;
  }

  std::swap(_handle, _originalHandle);
}

ucp_ep_h Endpoint::getHandle() { return _handle; }

bool Endpoint::isAlive() const
{
  if (!_endpointErrorHandling) return true;

  return _callbackData->status == UCS_INPROGRESS;
}

void Endpoint::raiseOnError()
{
  ucs_status_t status = _callbackData->status;

  if (status == UCS_OK || status == UCS_INPROGRESS || !_endpointErrorHandling) return;

  std::string statusString{ucs_status_string(status)};
  std::stringstream errorMsgStream;
  errorMsgStream << "Endpoint " << std::hex << _handle << " error: " << statusString;

  utils::ucsErrorThrow(status, errorMsgStream.str());
}

void Endpoint::setCloseCallback(EndpointCloseCallbackUserFunction closeCallback,
                                EndpointCloseCallbackUserData closeCallbackArg)
{
  std::lock_guard<std::mutex> lock(*_callbackData->_mutex);

  _callbackData->closeCallback    = closeCallback;
  _callbackData->closeCallbackArg = closeCallbackArg;
}

std::shared_ptr<Request> Endpoint::registerInflightRequest(std::shared_ptr<Request> request)
{
  if (!request->isCompleted()) _inflightRequests->insert(request);

  /**
   * If the endpoint closed or errored while the request was being submitted, the error
   * handler may have been called already and we need to register any new requests for
   * cancelation, including the present one.
   */
  if (_callbackData->status != UCS_INPROGRESS)
    _callbackData->worker->scheduleRequestCancel(_inflightRequests->release());

  return request;
}

void Endpoint::removeInflightRequest(const Request* const request)
{
  _inflightRequests->remove(request);
}

size_t Endpoint::cancelInflightRequests() { return _inflightRequests->cancelAll(); }

size_t Endpoint::cancelInflightRequestsBlocking(uint64_t period, uint64_t maxAttempts)
{
  auto worker     = ::ucxx::getWorker(this->_parent);
  size_t canceled = 0;

  if (std::this_thread::get_id() == worker->getProgressThreadId()) {
    canceled = _inflightRequests->cancelAll();
    for (uint64_t i = 0; i < maxAttempts && _inflightRequests->getCancelingSize() > 0; ++i)
      worker->progress();
  } else if (worker->isProgressThreadRunning()) {
    bool cancelSuccess = false;
    for (uint64_t i = 0; i < maxAttempts && !cancelSuccess; ++i) {
      utils::CallbackNotifier callbackNotifierPre{};
      worker->registerGenericPre([this, &callbackNotifierPre, &canceled]() {
        canceled += _inflightRequests->cancelAll();
        callbackNotifierPre.set();
      });
      if (!callbackNotifierPre.wait(period)) continue;

      utils::CallbackNotifier callbackNotifierPost{};
      worker->registerGenericPost([this, &callbackNotifierPost, &cancelSuccess]() {
        cancelSuccess = _inflightRequests->getCancelingSize() == 0;
        callbackNotifierPost.set();
      });
      if (!callbackNotifierPost.wait(period)) continue;
    }
    if (!cancelSuccess)
      ucxx_debug(
        "ucxx::Endpoint::%s, Endpoint: %p, UCP handle: %p, all attempts to "
        "cancel inflight requests failed",
        __func__,
        this,
        _handle);
  } else {
    canceled = _inflightRequests->cancelAll();
  }

  return canceled;
}

size_t Endpoint::getCancelingSize() const { return _inflightRequests->getCancelingSize(); }

std::shared_ptr<Request> Endpoint::amSend(void* buffer,
                                          size_t length,
                                          ucs_memory_type_t memoryType,
                                          const bool enablePythonFuture,
                                          RequestCallbackUserFunction callbackFunction,
                                          RequestCallbackUserData callbackData)
{
  auto endpoint = std::dynamic_pointer_cast<Endpoint>(shared_from_this());
  return registerInflightRequest(createRequestAm(endpoint,
                                                 data::AmSend(buffer, length, memoryType),
                                                 enablePythonFuture,
                                                 callbackFunction,
                                                 callbackData));
}

std::shared_ptr<Request> Endpoint::amRecv(const bool enablePythonFuture,
                                          RequestCallbackUserFunction callbackFunction,
                                          RequestCallbackUserData callbackData)
{
  auto endpoint = std::dynamic_pointer_cast<Endpoint>(shared_from_this());
  return registerInflightRequest(createRequestAm(
    endpoint, data::AmReceive(), enablePythonFuture, callbackFunction, callbackData));
}

std::shared_ptr<Request> Endpoint::memGet(void* buffer,
                                          size_t length,
                                          uint64_t remoteAddr,
                                          ucp_rkey_h rkey,
                                          const bool enablePythonFuture,
                                          RequestCallbackUserFunction callbackFunction,
                                          RequestCallbackUserData callbackData)
{
  auto endpoint = std::dynamic_pointer_cast<Endpoint>(shared_from_this());
  return registerInflightRequest(createRequestMem(endpoint,
                                                  data::MemGet(buffer, length, remoteAddr, rkey),
                                                  enablePythonFuture,
                                                  callbackFunction,
                                                  callbackData));
}

std::shared_ptr<Request> Endpoint::memGet(void* buffer,
                                          size_t length,
                                          std::shared_ptr<RemoteKey> remoteKey,
                                          uint64_t remoteAddressOffset,
                                          const bool enablePythonFuture,
                                          RequestCallbackUserFunction callbackFunction,
                                          RequestCallbackUserData callbackData)
{
  auto endpoint = std::dynamic_pointer_cast<Endpoint>(shared_from_this());
  return registerInflightRequest(createRequestMem(
    endpoint,
    data::MemGet(
      buffer, length, remoteKey->getBaseAddress() + remoteAddressOffset, remoteKey->getHandle()),
    enablePythonFuture,
    callbackFunction,
    callbackData));
}

std::shared_ptr<Request> Endpoint::memPut(void* buffer,
                                          size_t length,
                                          uint64_t remoteAddr,
                                          ucp_rkey_h rkey,
                                          const bool enablePythonFuture,
                                          RequestCallbackUserFunction callbackFunction,
                                          RequestCallbackUserData callbackData)
{
  auto endpoint = std::dynamic_pointer_cast<Endpoint>(shared_from_this());
  return registerInflightRequest(createRequestMem(endpoint,
                                                  data::MemPut(buffer, length, remoteAddr, rkey),
                                                  enablePythonFuture,
                                                  callbackFunction,
                                                  callbackData));
}

std::shared_ptr<Request> Endpoint::memPut(void* buffer,
                                          size_t length,
                                          std::shared_ptr<RemoteKey> remoteKey,
                                          uint64_t remoteAddressOffset,
                                          const bool enablePythonFuture,
                                          RequestCallbackUserFunction callbackFunction,
                                          RequestCallbackUserData callbackData)
{
  auto endpoint = std::dynamic_pointer_cast<Endpoint>(shared_from_this());
  return registerInflightRequest(createRequestMem(
    endpoint,
    data::MemPut(
      buffer, length, remoteKey->getBaseAddress() + remoteAddressOffset, remoteKey->getHandle()),
    enablePythonFuture,
    callbackFunction,
    callbackData));
}

std::shared_ptr<Request> Endpoint::streamSend(void* buffer,
                                              size_t length,
                                              const bool enablePythonFuture)
{
  auto endpoint = std::dynamic_pointer_cast<Endpoint>(shared_from_this());
  return registerInflightRequest(
    createRequestStream(endpoint, data::StreamSend(buffer, length), enablePythonFuture));
}

std::shared_ptr<Request> Endpoint::streamRecv(void* buffer,
                                              size_t length,
                                              const bool enablePythonFuture)
{
  auto endpoint = std::dynamic_pointer_cast<Endpoint>(shared_from_this());
  return registerInflightRequest(
    createRequestStream(endpoint, data::StreamReceive(buffer, length), enablePythonFuture));
}

std::shared_ptr<Request> Endpoint::tagSend(void* buffer,
                                           size_t length,
                                           Tag tag,
                                           const bool enablePythonFuture,
                                           RequestCallbackUserFunction callbackFunction,
                                           RequestCallbackUserData callbackData)
{
  auto endpoint = std::dynamic_pointer_cast<Endpoint>(shared_from_this());
  return registerInflightRequest(createRequestTag(endpoint,
                                                  data::TagSend(buffer, length, tag),
                                                  enablePythonFuture,
                                                  callbackFunction,
                                                  callbackData));
}

std::shared_ptr<Request> Endpoint::tagRecv(void* buffer,
                                           size_t length,
                                           Tag tag,
                                           TagMask tagMask,
                                           const bool enablePythonFuture,
                                           RequestCallbackUserFunction callbackFunction,
                                           RequestCallbackUserData callbackData)
{
  auto endpoint = std::dynamic_pointer_cast<Endpoint>(shared_from_this());
  return registerInflightRequest(createRequestTag(endpoint,
                                                  data::TagReceive(buffer, length, tag, tagMask),
                                                  enablePythonFuture,
                                                  callbackFunction,
                                                  callbackData));
}

std::shared_ptr<Request> Endpoint::tagMultiSend(const std::vector<void*>& buffer,
                                                const std::vector<size_t>& size,
                                                const std::vector<int>& isCUDA,
                                                const Tag tag,
                                                const bool enablePythonFuture)
{
  auto endpoint = std::dynamic_pointer_cast<Endpoint>(shared_from_this());
  return registerInflightRequest(createRequestTagMulti(
    endpoint, data::TagMultiSend(buffer, size, isCUDA, tag), enablePythonFuture));
}

std::shared_ptr<Request> Endpoint::tagMultiRecv(const Tag tag,
                                                const TagMask tagMask,
                                                const bool enablePythonFuture)
{
  auto endpoint = std::dynamic_pointer_cast<Endpoint>(shared_from_this());
  return registerInflightRequest(
    createRequestTagMulti(endpoint, data::TagMultiReceive(tag, tagMask), enablePythonFuture));
}

std::shared_ptr<Request> Endpoint::flush(const bool enablePythonFuture,
                                         RequestCallbackUserFunction callbackFunction,
                                         RequestCallbackUserData callbackData)
{
  auto endpoint = std::dynamic_pointer_cast<Endpoint>(shared_from_this());
  return registerInflightRequest(createRequestFlush(
    endpoint, data::Flush(), enablePythonFuture, callbackFunction, callbackData));
}

std::shared_ptr<Worker> Endpoint::getWorker() { return ::ucxx::getWorker(_parent); }

void Endpoint::errorCallback(void* arg, ucp_ep_h ep, ucs_status_t status)
{
  ErrorCallbackData* data = reinterpret_cast<ErrorCallbackData*>(arg);
  if (data->closing->exchange(true)) return;
  data->status = status;
  data->worker->scheduleRequestCancel(data->inflightRequests->release());
  {
    std::lock_guard<std::mutex> lock(*data->_mutex);
    if (data->closeCallback) {
      ucxx_debug("ucxx::Endpoint::%s: %p, UCP handle: %p, calling user close callback",
                 __func__,
                 data->_endpoint,
                 ep);
      data->closeCallback(status, data->closeCallbackArg);
      data->closeCallback    = nullptr;
      data->closeCallbackArg = nullptr;
    }
  }

  // Connection reset and timeout often represent just a normal remote
  // endpoint disconnect, log only in debug mode.
  if (status == UCS_ERR_CONNECTION_RESET || status == UCS_ERR_ENDPOINT_TIMEOUT)
    ucxx_debug("ucxx::Endpoint::%s, UCP handle: %p, error callback called with status %d: %s",
               __func__,
               ep,
               status,
               ucs_status_string(status));
  else
    ucxx_error("ucxx::Endpoint::%s, UCP handle: %p, error callback called with status %d: %s",
               __func__,
               ep,
               status,
               ucs_status_string(status));
}

}  // namespace ucxx<|MERGE_RESOLUTION|>--- conflicted
+++ resolved
@@ -60,20 +60,13 @@
 
   setParent(workerOrListener);
 
-<<<<<<< HEAD
   _callbackData = std::make_unique<ErrorCallbackData>(
-    (ErrorCallbackData){.status           = UCS_OK,
-                        .closing          = std::make_unique<std::atomic<bool>>(false),
-                        .inflightRequests = _inflightRequests,
-                        .worker           = worker});
-=======
-  _callbackData =
-    std::make_unique<ErrorCallbackData>(ErrorCallbackData{._endpoint = this,
-                                                          ._mutex = std::make_unique<std::mutex>(),
-                                                          .status = UCS_INPROGRESS,
-                                                          .inflightRequests = _inflightRequests,
-                                                          .worker           = worker});
->>>>>>> 0204af13
+    ErrorCallbackData{.endpoint         = this,
+                      .mutex            = std::make_unique<std::mutex>(),
+                      .status           = UCS_INPROGRESS,
+                      .closing          = std::make_unique<std::atomic<bool>>(false),
+                      .inflightRequests = _inflightRequests,
+                      .worker           = worker});
 
   params->err_mode =
     (endpointErrorHandling ? UCP_ERR_HANDLING_MODE_PEER : UCP_ERR_HANDLING_MODE_NONE);
@@ -172,9 +165,8 @@
                                          EndpointCloseCallbackUserFunction callbackFunction,
                                          EndpointCloseCallbackUserData callbackData)
 {
-<<<<<<< HEAD
   if (_callbackData->closing->exchange(true) || _handle == nullptr) return;
-=======
+
   auto endpoint = std::dynamic_pointer_cast<Endpoint>(shared_from_this());
   bool force    = _endpointErrorHandling;
 
@@ -193,7 +185,6 @@
 void Endpoint::closeBlocking(uint64_t period, uint64_t maxAttempts)
 {
   if (_callbackData->status != UCS_INPROGRESS || _handle == nullptr) return;
->>>>>>> 0204af13
 
   size_t canceled = cancelInflightRequestsBlocking(3000000000 /* 3s */, 3);
   ucxx_debug("ucxx::Endpoint::%s, Endpoint: %p, UCP handle: %p, canceled %lu requests",
@@ -314,7 +305,7 @@
 void Endpoint::setCloseCallback(EndpointCloseCallbackUserFunction closeCallback,
                                 EndpointCloseCallbackUserData closeCallbackArg)
 {
-  std::lock_guard<std::mutex> lock(*_callbackData->_mutex);
+  std::lock_guard<std::mutex> lock(*_callbackData->mutex);
 
   _callbackData->closeCallback    = closeCallback;
   _callbackData->closeCallbackArg = closeCallbackArg;
@@ -563,11 +554,11 @@
   data->status = status;
   data->worker->scheduleRequestCancel(data->inflightRequests->release());
   {
-    std::lock_guard<std::mutex> lock(*data->_mutex);
+    std::lock_guard<std::mutex> lock(*data->mutex);
     if (data->closeCallback) {
       ucxx_debug("ucxx::Endpoint::%s: %p, UCP handle: %p, calling user close callback",
                  __func__,
-                 data->_endpoint,
+                 data->endpoint,
                  ep);
       data->closeCallback(status, data->closeCallbackArg);
       data->closeCallback    = nullptr;
