--- conflicted
+++ resolved
@@ -313,10 +313,7 @@
       ucs_status_t s;
       while ((s = ucp_request_check_status(status)) == UCS_INPROGRESS)
         worker->progress();
-<<<<<<< HEAD
-=======
       _status = s;
->>>>>>> f1d98f28
     } else if (UCS_PTR_STATUS(status) != UCS_OK) {
       ucxx_error(
         "ucxx::Endpoint::%s, Endpoint: %p, UCP handle: %p, Error while closing endpoint: %s",
@@ -325,7 +322,6 @@
         _handle,
         ucs_status_string(UCS_PTR_STATUS(status)));
     }
-    _callbackData->status = UCS_PTR_STATUS(status);
   }
   ucxx_trace("ucxx::Endpoint::%s, Endpoint: %p, UCP handle: %p, closed", __func__, this, _handle);
 
@@ -391,16 +387,11 @@
    * cancelation, including the present one. `RequestEndpointClose` requests are
    * special-cased and do _not_ get scheduled for cancelation.
    */
-<<<<<<< HEAD
-  if (_callbackData->status != UCS_INPROGRESS &&
-      std::dynamic_pointer_cast<RequestEndpointClose>(request) == nullptr)
-    _callbackData->worker->scheduleRequestCancel(_inflightRequests->release());
-=======
-  if (_status != UCS_INPROGRESS) {
+  if (_status != UCS_INPROGRESS &&
+      std::dynamic_pointer_cast<RequestEndpointClose>(request) == nullptr) {
     auto worker = ::ucxx::getWorker(_parent);
     worker->scheduleRequestCancel(_inflightRequests->release());
   }
->>>>>>> f1d98f28
 
   return request;
 }
@@ -476,7 +467,7 @@
   RequestCallbackUserFunction callbackFunction,
   RequestCallbackUserData callbackData)
 {
-  if (_callbackData->stopping.load()) throw RejectedError("Endpoint is stopping.");
+  if (_stopping.load()) throw RejectedError("Endpoint is stopping.");
 
   auto endpoint = std::dynamic_pointer_cast<Endpoint>(shared_from_this());
   return registerInflightRequest(
@@ -504,7 +495,7 @@
                                           RequestCallbackUserFunction callbackFunction,
                                           RequestCallbackUserData callbackData)
 {
-  if (_callbackData->stopping.load()) throw RejectedError("Endpoint is stopping.");
+  if (_stopping.load()) throw RejectedError("Endpoint is stopping.");
 
   auto endpoint = std::dynamic_pointer_cast<Endpoint>(shared_from_this());
   return registerInflightRequest(createRequestMem(endpoint,
@@ -522,7 +513,7 @@
                                           RequestCallbackUserFunction callbackFunction,
                                           RequestCallbackUserData callbackData)
 {
-  if (_callbackData->stopping.load()) throw RejectedError("Endpoint is stopping.");
+  if (_stopping.load()) throw RejectedError("Endpoint is stopping.");
 
   auto endpoint = std::dynamic_pointer_cast<Endpoint>(shared_from_this());
   return registerInflightRequest(createRequestMem(
@@ -542,7 +533,7 @@
                                           RequestCallbackUserFunction callbackFunction,
                                           RequestCallbackUserData callbackData)
 {
-  if (_callbackData->stopping.load()) throw RejectedError("Endpoint is stopping.");
+  if (_stopping.load()) throw RejectedError("Endpoint is stopping.");
 
   auto endpoint = std::dynamic_pointer_cast<Endpoint>(shared_from_this());
   return registerInflightRequest(createRequestMem(endpoint,
@@ -560,7 +551,7 @@
                                           RequestCallbackUserFunction callbackFunction,
                                           RequestCallbackUserData callbackData)
 {
-  if (_callbackData->stopping.load()) throw RejectedError("Endpoint is stopping.");
+  if (_stopping.load()) throw RejectedError("Endpoint is stopping.");
 
   auto endpoint = std::dynamic_pointer_cast<Endpoint>(shared_from_this());
   return registerInflightRequest(createRequestMem(
@@ -576,7 +567,7 @@
                                               size_t length,
                                               const bool enablePythonFuture)
 {
-  if (_callbackData->stopping.load()) throw RejectedError("Endpoint is stopping.");
+  if (_stopping.load()) throw RejectedError("Endpoint is stopping.");
 
   auto endpoint = std::dynamic_pointer_cast<Endpoint>(shared_from_this());
   return registerInflightRequest(
@@ -587,7 +578,7 @@
                                               size_t length,
                                               const bool enablePythonFuture)
 {
-  if (_callbackData->stopping.load()) throw RejectedError("Endpoint is stopping.");
+  if (_stopping.load()) throw RejectedError("Endpoint is stopping.");
 
   auto endpoint = std::dynamic_pointer_cast<Endpoint>(shared_from_this());
   return registerInflightRequest(
@@ -601,7 +592,7 @@
                                            RequestCallbackUserFunction callbackFunction,
                                            RequestCallbackUserData callbackData)
 {
-  if (_callbackData->stopping.load()) throw RejectedError("Endpoint is stopping.");
+  if (_stopping.load()) throw RejectedError("Endpoint is stopping.");
 
   auto endpoint = std::dynamic_pointer_cast<Endpoint>(shared_from_this());
   return registerInflightRequest(createRequestTag(endpoint,
@@ -633,7 +624,7 @@
                                                 const Tag tag,
                                                 const bool enablePythonFuture)
 {
-  if (_callbackData->stopping.load()) throw RejectedError("Endpoint is stopping.");
+  if (_stopping.load()) throw RejectedError("Endpoint is stopping.");
 
   auto endpoint = std::dynamic_pointer_cast<Endpoint>(shared_from_this());
   return registerInflightRequest(createRequestTagMulti(
@@ -660,68 +651,8 @@
 
 std::shared_ptr<Worker> Endpoint::getWorker() { return ::ucxx::getWorker(_parent); }
 
-<<<<<<< HEAD
-void Endpoint::errorCallback(void* arg, ucp_ep_h ep, ucs_status_t status)
-{
-  ErrorCallbackData* data = reinterpret_cast<ErrorCallbackData*>(arg);
-
-  // Unable to cast to `ErrorCallbackData*`: invalid `arg`.
-  if (data == nullptr) {
-    ucxx_error("ucxx::Endpoint::%s, UCP handle: %p, error callback called with status %d: %s",
-               __func__,
-               ep,
-               status,
-               ucs_status_string(status));
-    return;
-  }
-
-  try {
-    std::shared_ptr<Endpoint> endpoint(data->endpoint);
-
-    // Endpoint is already closing.
-    if (data->closing.exchange(true)) return;
-
-    data->status = status;
-    data->worker->scheduleRequestCancel(data->inflightRequests->release());
-    {
-      std::lock_guard<std::mutex> lock(data->mutex);
-      if (data->closeCallback) {
-        ucxx_debug("ucxx::Endpoint::%s: %p, UCP handle: %p, calling user close callback",
-                   __func__,
-                   endpoint.get(),
-                   ep);
-        data->closeCallback(status, data->closeCallbackArg);
-        data->closeCallback    = nullptr;
-        data->closeCallbackArg = nullptr;
-      }
-    }
-
-    // Connection reset and timeout often represent just a normal remote
-    // endpoint disconnect, log only in debug mode.
-    if (status == UCS_ERR_CONNECTION_RESET || status == UCS_ERR_ENDPOINT_TIMEOUT)
-      ucxx_debug("ucxx::Endpoint::%s: %p, UCP handle: %p, error callback called with status %d: %s",
-                 __func__,
-                 endpoint.get(),
-                 ep,
-                 status,
-                 ucs_status_string(status));
-    else
-      ucxx_error("ucxx::Endpoint::%s: %p, UCP handle: %p, error callback called with status %d: %s",
-                 __func__,
-                 endpoint.get(),
-                 ep,
-                 status,
-                 ucs_status_string(status));
-  } catch (std::bad_weak_ptr& exception) {
-    // Unable to acquire `std::shared_ptr<ucxx::Endpoint>`: owner was already destroyed.
-    return;
-  }
-}
-
-void Endpoint::stop() { _callbackData->stopping = true; }
-
-bool Endpoint::isStopping() { return _callbackData->stopping.load(); }
-
-=======
->>>>>>> f1d98f28
+void Endpoint::stop() { _stopping = true; }
+
+bool Endpoint::isStopping() { return _stopping.load(); }
+
 }  // namespace ucxx