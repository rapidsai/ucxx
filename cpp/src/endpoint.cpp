/**
 * SPDX-FileCopyrightText: Copyright (c) 2022-2023, NVIDIA CORPORATION & AFFILIATES.
 * SPDX-License-Identifier: BSD-3-Clause
 */
#include <memory>
#include <sstream>
#include <string>
#include <utility>
#include <vector>

#include <ucp/api/ucp.h>

#include <ucxx/component.h>
#include <ucxx/endpoint.h>
#include <ucxx/exception.h>
#include <ucxx/listener.h>
#include <ucxx/request_am.h>
#include <ucxx/request_stream.h>
#include <ucxx/request_tag.h>
#include <ucxx/request_tag_multi.h>
#include <ucxx/typedefs.h>
#include <ucxx/utils/callback_notifier.h>
#include <ucxx/utils/sockaddr.h>
#include <ucxx/utils/ucx.h>
#include <ucxx/worker.h>

namespace ucxx {

static std::shared_ptr<Worker> getWorker(std::shared_ptr<Component> workerOrListener)
{
  auto worker = std::dynamic_pointer_cast<Worker>(workerOrListener);
  if (worker == nullptr) {
    auto listener = std::dynamic_pointer_cast<Listener>(workerOrListener);
    if (listener == nullptr)
      throw std::invalid_argument(
        "Invalid object, it's not a shared_ptr to either ucxx::Worker nor ucxx::Listener");

    worker = std::dynamic_pointer_cast<Worker>(listener->getParent());
  }
  return worker;
}

Endpoint::Endpoint(std::shared_ptr<Component> workerOrListener,
                   ucp_ep_params_t* params,
                   bool endpointErrorHandling)
  : _endpointErrorHandling{endpointErrorHandling}
{
  auto worker = ::ucxx::getWorker(workerOrListener);

  if (worker == nullptr || worker->getHandle() == nullptr)
    throw ucxx::Error("Worker not initialized");

  setParent(workerOrListener);

  _callbackData = std::make_unique<ErrorCallbackData>(
    (ErrorCallbackData){.status = UCS_OK, .inflightRequests = _inflightRequests, .worker = worker});

  params->err_mode =
    (endpointErrorHandling ? UCP_ERR_HANDLING_MODE_PEER : UCP_ERR_HANDLING_MODE_NONE);
  params->err_handler.cb  = Endpoint::errorCallback;
  params->err_handler.arg = _callbackData.get();

  if (worker->isProgressThreadRunning()) {
    utils::CallbackNotifier callbackNotifier{UCS_INPROGRESS};
    auto worker = ::ucxx::getWorker(_parent);
    worker->registerGenericPre([this, &params, &callbackNotifier]() {
      auto worker = ::ucxx::getWorker(_parent);
      auto status = ucp_ep_create(worker->getHandle(), params, &_handle);
      callbackNotifier.store(status);
    });
    auto status = callbackNotifier.wait([](auto status) { return status != UCS_INPROGRESS; });
    utils::ucsErrorThrow(status);
  } else {
    utils::ucsErrorThrow(ucp_ep_create(worker->getHandle(), params, &_handle));
  }
}

std::shared_ptr<Endpoint> createEndpointFromHostname(std::shared_ptr<Worker> worker,
                                                     std::string ipAddress,
                                                     uint16_t port,
                                                     bool endpointErrorHandling)
{
  if (worker == nullptr || worker->getHandle() == nullptr)
    throw ucxx::Error("Worker not initialized");

  ucp_ep_params_t params = {.field_mask = UCP_EP_PARAM_FIELD_FLAGS | UCP_EP_PARAM_FIELD_SOCK_ADDR |
                                          UCP_EP_PARAM_FIELD_ERR_HANDLING_MODE |
                                          UCP_EP_PARAM_FIELD_ERR_HANDLER,
                            .flags = UCP_EP_PARAMS_FLAGS_CLIENT_SERVER};
  auto info              = ucxx::utils::get_addrinfo(ipAddress.c_str(), port);

<<<<<<< HEAD
  params->field_mask = UCP_EP_PARAM_FIELD_FLAGS | UCP_EP_PARAM_FIELD_SOCK_ADDR;
  if (endpointErrorHandling)
    params->field_mask |= UCP_EP_PARAM_FIELD_ERR_HANDLING_MODE | UCP_EP_PARAM_FIELD_ERR_HANDLER;
  params->flags = UCP_EP_PARAMS_FLAGS_CLIENT_SERVER;
  if (ucxx::utils::sockaddr_set(&params->sockaddr, hostname->h_name, port)) throw std::bad_alloc();
=======
  params.sockaddr.addrlen = info->ai_addrlen;
  params.sockaddr.addr    = info->ai_addr;
>>>>>>> 871edb7f

  return std::shared_ptr<Endpoint>(new Endpoint(worker, &params, endpointErrorHandling));
}

std::shared_ptr<Endpoint> createEndpointFromConnRequest(std::shared_ptr<Listener> listener,
                                                        ucp_conn_request_h connRequest,
                                                        bool endpointErrorHandling)
{
  if (listener == nullptr || listener->getHandle() == nullptr)
    throw ucxx::Error("Worker not initialized");

<<<<<<< HEAD
  auto params        = std::unique_ptr<ucp_ep_params_t, EpParamsDeleter>(new ucp_ep_params_t);
  params->field_mask = UCP_EP_PARAM_FIELD_FLAGS | UCP_EP_PARAM_FIELD_CONN_REQUEST;
  if (endpointErrorHandling)
    params->field_mask |= UCP_EP_PARAM_FIELD_ERR_HANDLING_MODE | UCP_EP_PARAM_FIELD_ERR_HANDLER;
  params->flags        = UCP_EP_PARAMS_FLAGS_NO_LOOPBACK;
  params->conn_request = connRequest;
=======
  ucp_ep_params_t params = {
    .field_mask = UCP_EP_PARAM_FIELD_FLAGS | UCP_EP_PARAM_FIELD_CONN_REQUEST |
                  UCP_EP_PARAM_FIELD_ERR_HANDLING_MODE | UCP_EP_PARAM_FIELD_ERR_HANDLER,
    .flags        = UCP_EP_PARAMS_FLAGS_NO_LOOPBACK,
    .conn_request = connRequest};
>>>>>>> 871edb7f

  return std::shared_ptr<Endpoint>(new Endpoint(listener, &params, endpointErrorHandling));
}

std::shared_ptr<Endpoint> createEndpointFromWorkerAddress(std::shared_ptr<Worker> worker,
                                                          std::shared_ptr<Address> address,
                                                          bool endpointErrorHandling)
{
  if (worker == nullptr || worker->getHandle() == nullptr)
    throw ucxx::Error("Worker not initialized");
  if (address == nullptr || address->getHandle() == nullptr || address->getLength() == 0)
    throw ucxx::Error("Address not initialized");

<<<<<<< HEAD
  auto params        = std::unique_ptr<ucp_ep_params_t, EpParamsDeleter>(new ucp_ep_params_t);
  params->field_mask = UCP_EP_PARAM_FIELD_REMOTE_ADDRESS;
  if (endpointErrorHandling)
    params->field_mask |= UCP_EP_PARAM_FIELD_ERR_HANDLING_MODE | UCP_EP_PARAM_FIELD_ERR_HANDLER;
  params->address = address->getHandle();
=======
  ucp_ep_params_t params = {.field_mask = UCP_EP_PARAM_FIELD_REMOTE_ADDRESS |
                                          UCP_EP_PARAM_FIELD_ERR_HANDLING_MODE |
                                          UCP_EP_PARAM_FIELD_ERR_HANDLER,
                            .address = address->getHandle()};
>>>>>>> 871edb7f

  return std::shared_ptr<Endpoint>(new Endpoint(worker, &params, endpointErrorHandling));
}

Endpoint::~Endpoint()
{
  close();
  ucxx_trace("Endpoint destroyed: %p", _originalHandle);
}

void Endpoint::close()
{
  if (_handle == nullptr) return;

  size_t canceled = cancelInflightRequests();
  ucxx_debug("Endpoint %p canceled %lu requests", _handle, canceled);

  // Close the endpoint
  unsigned closeMode = UCP_EP_CLOSE_MODE_FLUSH;
  if (_endpointErrorHandling && _callbackData->status != UCS_OK) {
    // We force close endpoint if endpoint error handling is enabled and
    // the endpoint status is not UCS_OK
    closeMode = UCP_EP_CLOSE_MODE_FORCE;
  }
  ucs_status_ptr_t status = ucp_ep_close_nb(_handle, closeMode);
  if (UCS_PTR_IS_PTR(status)) {
    auto worker = ::ucxx::getWorker(_parent);
    while (ucp_request_check_status(status) == UCS_INPROGRESS)
      if (!worker->isProgressThreadRunning()) worker->progress();
    ucp_request_free(status);
  } else if (UCS_PTR_STATUS(status) != UCS_OK) {
    ucxx_error("Error while closing endpoint: %s", ucs_status_string(UCS_PTR_STATUS(status)));
  }
  ucxx_trace("Endpoint closed: %p", _handle);

  if (_callbackData->closeCallback) {
    ucxx_debug("Calling user callback for endpoint %p", _handle);
    _callbackData->closeCallback(_callbackData->closeCallbackArg);
    _callbackData->closeCallback    = nullptr;
    _callbackData->closeCallbackArg = nullptr;
  }

  std::swap(_handle, _originalHandle);
}

ucp_ep_h Endpoint::getHandle() { return _handle; }

bool Endpoint::isAlive() const
{
  if (!_endpointErrorHandling) return true;

  return _callbackData->status == UCS_OK;
}

void Endpoint::raiseOnError()
{
  ucs_status_t status = _callbackData->status;

  if (status == UCS_OK || !_endpointErrorHandling) return;

  std::string statusString{ucs_status_string(status)};
  std::stringstream errorMsgStream;
  errorMsgStream << "Endpoint " << std::hex << _handle << " error: " << statusString;

  utils::ucsErrorThrow(status, errorMsgStream.str());
}

void Endpoint::setCloseCallback(std::function<void(void*)> closeCallback, void* closeCallbackArg)
{
  _callbackData->closeCallback    = closeCallback;
  _callbackData->closeCallbackArg = closeCallbackArg;
}

std::shared_ptr<Request> Endpoint::registerInflightRequest(std::shared_ptr<Request> request)
{
  if (!request->isCompleted()) _inflightRequests->insert(request);

  /**
   * If the endpoint errored while the request was being submitted, the error
   * handler may have been called already and we need to register any new requests
   * for cancelation, including the present one.
   */
  if (_callbackData->status != UCS_OK)
    _callbackData->worker->scheduleRequestCancel(_inflightRequests);

  return request;
}

void Endpoint::removeInflightRequest(const Request* const request)
{
  _inflightRequests->remove(request);
}

size_t Endpoint::cancelInflightRequests()
{
  auto worker     = ::ucxx::getWorker(this->_parent);
  size_t canceled = 0;

  if (worker->isProgressThreadRunning()) {
    utils::CallbackNotifier callbackNotifierPre{false};
    worker->registerGenericPre([this, &callbackNotifierPre, &canceled]() {
      canceled = _inflightRequests->cancelAll();
      callbackNotifierPre.store(true);
    });
    callbackNotifierPre.wait([](auto flag) { return flag; });
    utils::CallbackNotifier callbackNotifierPost{false};
    worker->registerGenericPost([&callbackNotifierPost]() { callbackNotifierPost.store(true); });
    callbackNotifierPost.wait([](auto flag) { return flag; });
  } else {
    canceled = _inflightRequests->cancelAll();
  }

  return canceled;
}

std::shared_ptr<Request> Endpoint::amSend(void* buffer,
                                          size_t length,
                                          ucs_memory_type_t memoryType,
                                          const bool enablePythonFuture,
                                          RequestCallbackUserFunction callbackFunction,
                                          RequestCallbackUserData callbackData)
{
  auto endpoint = std::dynamic_pointer_cast<Endpoint>(shared_from_this());
  return registerInflightRequest(createRequestAmSend(
    endpoint, buffer, length, memoryType, enablePythonFuture, callbackFunction, callbackData));
}

std::shared_ptr<Request> Endpoint::amRecv(const bool enablePythonFuture,
                                          RequestCallbackUserFunction callbackFunction,
                                          RequestCallbackUserData callbackData)
{
  auto endpoint = std::dynamic_pointer_cast<Endpoint>(shared_from_this());
  return registerInflightRequest(
    createRequestAmRecv(endpoint, enablePythonFuture, callbackFunction, callbackData));
}

std::shared_ptr<Request> Endpoint::streamSend(void* buffer,
                                              size_t length,
                                              const bool enablePythonFuture)
{
  auto endpoint = std::dynamic_pointer_cast<Endpoint>(shared_from_this());
  return registerInflightRequest(
    createRequestStream(endpoint, true, buffer, length, enablePythonFuture));
}

std::shared_ptr<Request> Endpoint::streamRecv(void* buffer,
                                              size_t length,
                                              const bool enablePythonFuture)
{
  auto endpoint = std::dynamic_pointer_cast<Endpoint>(shared_from_this());
  return registerInflightRequest(
    createRequestStream(endpoint, false, buffer, length, enablePythonFuture));
}

std::shared_ptr<Request> Endpoint::tagSend(void* buffer,
                                           size_t length,
                                           ucp_tag_t tag,
                                           const bool enablePythonFuture,
                                           RequestCallbackUserFunction callbackFunction,
                                           RequestCallbackUserData callbackData)
{
  auto endpoint = std::dynamic_pointer_cast<Endpoint>(shared_from_this());
  return registerInflightRequest(createRequestTag(
    endpoint, true, buffer, length, tag, enablePythonFuture, callbackFunction, callbackData));
}

std::shared_ptr<Request> Endpoint::tagRecv(void* buffer,
                                           size_t length,
                                           ucp_tag_t tag,
                                           const bool enablePythonFuture,
                                           RequestCallbackUserFunction callbackFunction,
                                           RequestCallbackUserData callbackData)
{
  auto endpoint = std::dynamic_pointer_cast<Endpoint>(shared_from_this());
  return registerInflightRequest(createRequestTag(
    endpoint, false, buffer, length, tag, enablePythonFuture, callbackFunction, callbackData));
}

std::shared_ptr<Request> Endpoint::tagMultiSend(const std::vector<void*>& buffer,
                                                const std::vector<size_t>& size,
                                                const std::vector<int>& isCUDA,
                                                const ucp_tag_t tag,
                                                const bool enablePythonFuture)
{
  auto endpoint = std::dynamic_pointer_cast<Endpoint>(shared_from_this());
  return registerInflightRequest(
    createRequestTagMultiSend(endpoint, buffer, size, isCUDA, tag, enablePythonFuture));
}

std::shared_ptr<Request> Endpoint::tagMultiRecv(const ucp_tag_t tag, const bool enablePythonFuture)
{
  auto endpoint = std::dynamic_pointer_cast<Endpoint>(shared_from_this());
  return registerInflightRequest(createRequestTagMultiRecv(endpoint, tag, enablePythonFuture));
}

std::shared_ptr<Worker> Endpoint::getWorker() { return ::ucxx::getWorker(_parent); }

void Endpoint::errorCallback(void* arg, ucp_ep_h ep, ucs_status_t status)
{
  ErrorCallbackData* data = reinterpret_cast<ErrorCallbackData*>(arg);
  data->status            = status;
  data->worker->scheduleRequestCancel(data->inflightRequests);
  if (data->closeCallback) {
    ucxx_debug("Calling user callback for endpoint %p", ep);
    data->closeCallback(data->closeCallbackArg);
    data->closeCallback    = nullptr;
    data->closeCallbackArg = nullptr;
  }

  // Connection reset and timeout often represent just a normal remote
  // endpoint disconnect, log only in debug mode.
  if (status == UCS_ERR_CONNECTION_RESET || status == UCS_ERR_ENDPOINT_TIMEOUT)
    ucxx_debug("Error callback for endpoint %p called with status %d: %s",
               ep,
               status,
               ucs_status_string(status));
  else
    ucxx_error("Error callback for endpoint %p called with status %d: %s",
               ep,
               status,
               ucs_status_string(status));
}

}  // namespace ucxx<|MERGE_RESOLUTION|>--- conflicted
+++ resolved
@@ -83,22 +83,14 @@
   if (worker == nullptr || worker->getHandle() == nullptr)
     throw ucxx::Error("Worker not initialized");
 
-  ucp_ep_params_t params = {.field_mask = UCP_EP_PARAM_FIELD_FLAGS | UCP_EP_PARAM_FIELD_SOCK_ADDR |
-                                          UCP_EP_PARAM_FIELD_ERR_HANDLING_MODE |
-                                          UCP_EP_PARAM_FIELD_ERR_HANDLER,
-                            .flags = UCP_EP_PARAMS_FLAGS_CLIENT_SERVER};
   auto info              = ucxx::utils::get_addrinfo(ipAddress.c_str(), port);
-
-<<<<<<< HEAD
-  params->field_mask = UCP_EP_PARAM_FIELD_FLAGS | UCP_EP_PARAM_FIELD_SOCK_ADDR;
+  ucp_ep_params_t params = {.field_mask = UCP_EP_PARAM_FIELD_FLAGS | UCP_EP_PARAM_FIELD_SOCK_ADDR,
+                            .flags      = UCP_EP_PARAMS_FLAGS_CLIENT_SERVER,
+                            .sockaddr   = {.addrlen = info->ai_addrlen, .addr = info->ai_addr}};
   if (endpointErrorHandling)
     params->field_mask |= UCP_EP_PARAM_FIELD_ERR_HANDLING_MODE | UCP_EP_PARAM_FIELD_ERR_HANDLER;
-  params->flags = UCP_EP_PARAMS_FLAGS_CLIENT_SERVER;
+
   if (ucxx::utils::sockaddr_set(&params->sockaddr, hostname->h_name, port)) throw std::bad_alloc();
-=======
-  params.sockaddr.addrlen = info->ai_addrlen;
-  params.sockaddr.addr    = info->ai_addr;
->>>>>>> 871edb7f
 
   return std::shared_ptr<Endpoint>(new Endpoint(worker, &params, endpointErrorHandling));
 }
@@ -110,20 +102,12 @@
   if (listener == nullptr || listener->getHandle() == nullptr)
     throw ucxx::Error("Worker not initialized");
 
-<<<<<<< HEAD
-  auto params        = std::unique_ptr<ucp_ep_params_t, EpParamsDeleter>(new ucp_ep_params_t);
-  params->field_mask = UCP_EP_PARAM_FIELD_FLAGS | UCP_EP_PARAM_FIELD_CONN_REQUEST;
+  ucp_ep_params_t params = {
+    .field_mask   = UCP_EP_PARAM_FIELD_FLAGS | UCP_EP_PARAM_FIELD_CONN_REQUEST,
+    .flags        = UCP_EP_PARAMS_FLAGS_NO_LOOPBACK,
+    .conn_request = connRequest};
   if (endpointErrorHandling)
     params->field_mask |= UCP_EP_PARAM_FIELD_ERR_HANDLING_MODE | UCP_EP_PARAM_FIELD_ERR_HANDLER;
-  params->flags        = UCP_EP_PARAMS_FLAGS_NO_LOOPBACK;
-  params->conn_request = connRequest;
-=======
-  ucp_ep_params_t params = {
-    .field_mask = UCP_EP_PARAM_FIELD_FLAGS | UCP_EP_PARAM_FIELD_CONN_REQUEST |
-                  UCP_EP_PARAM_FIELD_ERR_HANDLING_MODE | UCP_EP_PARAM_FIELD_ERR_HANDLER,
-    .flags        = UCP_EP_PARAMS_FLAGS_NO_LOOPBACK,
-    .conn_request = connRequest};
->>>>>>> 871edb7f
 
   return std::shared_ptr<Endpoint>(new Endpoint(listener, &params, endpointErrorHandling));
 }
@@ -137,18 +121,10 @@
   if (address == nullptr || address->getHandle() == nullptr || address->getLength() == 0)
     throw ucxx::Error("Address not initialized");
 
-<<<<<<< HEAD
-  auto params        = std::unique_ptr<ucp_ep_params_t, EpParamsDeleter>(new ucp_ep_params_t);
-  params->field_mask = UCP_EP_PARAM_FIELD_REMOTE_ADDRESS;
+  ucp_ep_params_t params = {.field_mask = UCP_EP_PARAM_FIELD_REMOTE_ADDRESS,
+                            .address    = address->getHandle()};
   if (endpointErrorHandling)
     params->field_mask |= UCP_EP_PARAM_FIELD_ERR_HANDLING_MODE | UCP_EP_PARAM_FIELD_ERR_HANDLER;
-  params->address = address->getHandle();
-=======
-  ucp_ep_params_t params = {.field_mask = UCP_EP_PARAM_FIELD_REMOTE_ADDRESS |
-                                          UCP_EP_PARAM_FIELD_ERR_HANDLING_MODE |
-                                          UCP_EP_PARAM_FIELD_ERR_HANDLER,
-                            .address = address->getHandle()};
->>>>>>> 871edb7f
 
   return std::shared_ptr<Endpoint>(new Endpoint(worker, &params, endpointErrorHandling));
 }
