/**
 * SPDX-FileCopyrightText: Copyright (c) 2022-2023, NVIDIA CORPORATION & AFFILIATES.
 * SPDX-License-Identifier: BSD-3-Clause
 */
#include <memory>
#include <sstream>
#include <string>
#include <thread>
#include <ucp/api/ucp_compat.h>
#include <ucs/type/status.h>
#include <utility>
#include <vector>

#include <ucp/api/ucp.h>

#include <ucxx/component.h>
#include <ucxx/endpoint.h>
#include <ucxx/exception.h>
#include <ucxx/listener.h>
#include <ucxx/remote_key.h>
#include <ucxx/request_am.h>
#include <ucxx/request_data.h>
#include <ucxx/request_endpoint_close.h>
#include <ucxx/request_flush.h>
#include <ucxx/request_mem.h>
#include <ucxx/request_stream.h>
#include <ucxx/request_tag.h>
#include <ucxx/request_tag_multi.h>
#include <ucxx/typedefs.h>
#include <ucxx/utils/callback_notifier.h>
#include <ucxx/utils/sockaddr.h>
#include <ucxx/utils/ucx.h>
#include <ucxx/worker.h>

namespace ucxx {

<<<<<<< HEAD
ErrorCallbackData::ErrorCallbackData(std::shared_ptr<InflightRequests> inflightRequests,
=======
ErrorCallbackData::ErrorCallbackData(std::shared_ptr<Endpoint> endpoint,
                                     std::shared_ptr<InflightRequests> inflightRequests,
>>>>>>> 7a5fa4d8
                                     std::shared_ptr<Worker> worker)
  : inflightRequests(inflightRequests), worker(worker)
{
}

static std::shared_ptr<Worker> getWorker(std::shared_ptr<Component> workerOrListener)
{
  auto worker = std::dynamic_pointer_cast<Worker>(workerOrListener);
  if (worker == nullptr) {
    auto listener = std::dynamic_pointer_cast<Listener>(workerOrListener);
    if (listener == nullptr)
      throw std::invalid_argument(
        "Invalid object, it's not a shared_ptr to either ucxx::Worker nor ucxx::Listener");

    worker = std::dynamic_pointer_cast<Worker>(listener->getParent());
  }
  return worker;
}

Endpoint::Endpoint(std::shared_ptr<Component> workerOrListener, bool endpointErrorHandling)
  : _endpointErrorHandling{endpointErrorHandling}
{
  auto worker = ::ucxx::getWorker(workerOrListener);

  if (worker == nullptr || worker->getHandle() == nullptr)
    throw ucxx::Error("Worker not initialized");

  setParent(workerOrListener);
}

<<<<<<< HEAD
  _callbackData = std::make_unique<ErrorCallbackData>(_inflightRequests, worker);

  if (endpointErrorHandling) {
=======
void Endpoint::create(ucp_ep_params_t* params)
{
  auto worker   = ::ucxx::getWorker(_parent);
  _callbackData = std::make_unique<ErrorCallbackData>(
    std::dynamic_pointer_cast<Endpoint>(shared_from_this()), _inflightRequests, worker);

  if (_endpointErrorHandling) {
>>>>>>> 7a5fa4d8
    params->err_mode        = UCP_ERR_HANDLING_MODE_PEER;
    params->err_handler.cb  = Endpoint::errorCallback;
    params->err_handler.arg = _callbackData.get();
  } else {
    params->err_mode        = UCP_ERR_HANDLING_MODE_NONE;
    params->err_handler.cb  = nullptr;
    params->err_handler.arg = nullptr;
  }

  if (worker->isProgressThreadRunning()) {
    ucs_status_t status = UCS_INPROGRESS;
    utils::CallbackNotifier callbackNotifier{};
    worker->registerGenericPre([this, &worker, &params, &callbackNotifier, &status]() {
      status = ucp_ep_create(worker->getHandle(), params, &_handle);
      callbackNotifier.set();
    });

    size_t maxAttempts = 3;
    for (uint64_t i = 0; i < maxAttempts && !callbackNotifier.wait(3000000000 /* 3s */); ++i) {
      if (i == maxAttempts - 1)
        ucxx_error("Timeout waiting for ucp_ep_create, all attempts failed");
      else
        ucxx_warn("Timeout waiting for ucp_ep_create, retrying");
    }
    utils::ucsErrorThrow(status);
  } else {
    utils::ucsErrorThrow(ucp_ep_create(worker->getHandle(), params, &_handle));
  }

  ucxx_trace("ucxx::Endpoint created: %p, UCP handle: %p, parent: %p, endpointErrorHandling: %d",
             this,
             _handle,
             _parent.get(),
             _endpointErrorHandling);
}

std::shared_ptr<Endpoint> createEndpointFromHostname(std::shared_ptr<Worker> worker,
                                                     std::string ipAddress,
                                                     uint16_t port,
                                                     bool endpointErrorHandling)
{
  if (worker == nullptr || worker->getHandle() == nullptr)
    throw ucxx::Error("Worker not initialized");

  ucp_ep_params_t params = {.field_mask = UCP_EP_PARAM_FIELD_FLAGS | UCP_EP_PARAM_FIELD_SOCK_ADDR |
                                          UCP_EP_PARAM_FIELD_ERR_HANDLING_MODE |
                                          UCP_EP_PARAM_FIELD_ERR_HANDLER,
                            .flags = UCP_EP_PARAMS_FLAGS_CLIENT_SERVER};
  auto info              = ucxx::utils::get_addrinfo(ipAddress.c_str(), port);

  params.sockaddr.addrlen = info->ai_addrlen;
  params.sockaddr.addr    = info->ai_addr;

<<<<<<< HEAD
  auto ep = std::shared_ptr<Endpoint>(new Endpoint(worker, &params, endpointErrorHandling));
  ep->_callbackData->endpoint = ep;
=======
  auto ep = std::shared_ptr<Endpoint>(new Endpoint(worker, endpointErrorHandling));
  ep->create(&params);
>>>>>>> 7a5fa4d8
  return ep;
}

std::shared_ptr<Endpoint> createEndpointFromConnRequest(std::shared_ptr<Listener> listener,
                                                        ucp_conn_request_h connRequest,
                                                        bool endpointErrorHandling)
{
  if (listener == nullptr || listener->getHandle() == nullptr)
    throw ucxx::Error("Worker not initialized");

  ucp_ep_params_t params = {
    .field_mask = UCP_EP_PARAM_FIELD_FLAGS | UCP_EP_PARAM_FIELD_CONN_REQUEST |
                  UCP_EP_PARAM_FIELD_ERR_HANDLING_MODE | UCP_EP_PARAM_FIELD_ERR_HANDLER,
    .flags        = UCP_EP_PARAMS_FLAGS_NO_LOOPBACK,
    .conn_request = connRequest};

<<<<<<< HEAD
  auto ep = std::shared_ptr<Endpoint>(new Endpoint(listener, &params, endpointErrorHandling));
  ep->_callbackData->endpoint = ep;
=======
  auto ep = std::shared_ptr<Endpoint>(new Endpoint(listener, endpointErrorHandling));
  ep->create(&params);
>>>>>>> 7a5fa4d8
  return ep;
}

std::shared_ptr<Endpoint> createEndpointFromWorkerAddress(std::shared_ptr<Worker> worker,
                                                          std::shared_ptr<Address> address,
                                                          bool endpointErrorHandling)
{
  if (worker == nullptr || worker->getHandle() == nullptr)
    throw ucxx::Error("Worker not initialized");
  if (address == nullptr || address->getHandle() == nullptr || address->getLength() == 0)
    throw ucxx::Error("Address not initialized");

  ucp_ep_params_t params = {.field_mask = UCP_EP_PARAM_FIELD_REMOTE_ADDRESS |
                                          UCP_EP_PARAM_FIELD_ERR_HANDLING_MODE |
                                          UCP_EP_PARAM_FIELD_ERR_HANDLER,
                            .address = address->getHandle()};

<<<<<<< HEAD
  auto ep = std::shared_ptr<Endpoint>(new Endpoint(worker, &params, endpointErrorHandling));
  ep->_callbackData->endpoint = ep;
=======
  auto ep = std::shared_ptr<Endpoint>(new Endpoint(worker, endpointErrorHandling));
  ep->create(&params);
>>>>>>> 7a5fa4d8
  return ep;
}

Endpoint::~Endpoint()
{
  closeBlocking(10000000000 /* 10s */);
  ucxx_trace("ucxx::Endpoint destroyed: %p, UCP handle: %p", this, _originalHandle);
}

std::shared_ptr<Request> Endpoint::close(const bool enablePythonFuture,
                                         EndpointCloseCallbackUserFunction callbackFunction,
                                         EndpointCloseCallbackUserData callbackData)
{
  if (_callbackData->closing.exchange(true) || _handle == nullptr) return nullptr;

  auto endpoint = std::dynamic_pointer_cast<Endpoint>(shared_from_this());
  bool force    = _endpointErrorHandling;

  auto combineCallbacksFunction = [this, &callbackFunction, &callbackData](
                                    ucs_status_t status, EndpointCloseCallbackUserData unused) {
    _callbackData->status = status;
    if (callbackFunction) callbackFunction(status, callbackData);
    {
      std::lock_guard<std::mutex> lock(_callbackData->mutex);
      if (_callbackData->closeCallback) {
        _callbackData->closeCallback(status, _callbackData->closeCallbackArg);
        _callbackData->closeCallback    = nullptr;
        _callbackData->closeCallbackArg = nullptr;
      }
    }
  };

  return registerInflightRequest(createRequestEndpointClose(
    endpoint, data::EndpointClose(force), enablePythonFuture, combineCallbacksFunction, nullptr));
}

void Endpoint::closeBlocking(uint64_t period, uint64_t maxAttempts)
{
  if (_callbackData->closing.exchange(true) || _handle == nullptr) return;

  size_t canceled = cancelInflightRequestsBlocking(3000000000 /* 3s */, 3);
  ucxx_debug("ucxx::Endpoint::%s, Endpoint: %p, UCP handle: %p, canceled %lu requests",
             __func__,
             this,
             _handle,
             canceled);

  ucp_request_param_t param{};
  if (_endpointErrorHandling)
    param = {.op_attr_mask = UCP_OP_ATTR_FIELD_FLAGS, .flags = UCP_EP_CLOSE_FLAG_FORCE};

  auto worker = ::ucxx::getWorker(_parent);
  ucs_status_ptr_t status;

  if (worker->isProgressThreadRunning()) {
    bool closeSuccess = false;
    bool submitted    = false;
    for (uint64_t i = 0; i < maxAttempts && !closeSuccess; ++i) {
      if (!submitted) {
        utils::CallbackNotifier callbackNotifierPre{};
        worker->registerGenericPre([this, &callbackNotifierPre, &status, &param]() {
          status = ucp_ep_close_nbx(_handle, &param);
          callbackNotifierPre.set();
        });
        if (!callbackNotifierPre.wait(period)) continue;
        submitted = true;
      }

      if (_callbackData->status == UCS_INPROGRESS) {
        utils::CallbackNotifier callbackNotifierPost{};
        worker->registerGenericPost([this, &callbackNotifierPost, &status]() {
          if (UCS_PTR_IS_PTR(status)) {
            ucs_status_t s;
            if ((s = ucp_request_check_status(status)) != UCS_INPROGRESS) {
              _callbackData->status = s;
            }
          } else if (UCS_PTR_STATUS(status) != UCS_OK) {
            ucxx_error(
              "ucxx::Endpoint::%s, Endpoint: %p, UCP handle: %p, Error while closing endpoint: %s",
              __func__,
              this,
              _handle,
              ucs_status_string(UCS_PTR_STATUS(status)));
          }

          callbackNotifierPost.set();
        });
        if (!callbackNotifierPost.wait(period)) continue;
      }

      closeSuccess = true;
    }

    if (!closeSuccess) {
      _callbackData->status = UCS_ERR_ENDPOINT_TIMEOUT;
      ucxx_debug(
        "ucxx::Endpoint::%s, Endpoint: %p, UCP handle: %p, all attempts to close timed out",
        __func__,
        this,
        _handle);
    }
  } else {
    status = ucp_ep_close_nbx(_handle, &param);
    if (UCS_PTR_IS_PTR(status)) {
      ucs_status_t s;
      while ((s = ucp_request_check_status(status)) == UCS_INPROGRESS)
        worker->progress();
    } else if (UCS_PTR_STATUS(status) != UCS_OK) {
      ucxx_error(
        "ucxx::Endpoint::%s, Endpoint: %p, UCP handle: %p, Error while closing endpoint: %s",
        __func__,
        this,
        _handle,
        ucs_status_string(UCS_PTR_STATUS(status)));
    }
    _callbackData->status = UCS_PTR_STATUS(status);
  }
  ucxx_trace("ucxx::Endpoint::%s, Endpoint: %p, UCP handle: %p, closed", __func__, this, _handle);

  if (UCS_PTR_IS_PTR(status)) ucp_request_free(status);

  {
    std::lock_guard<std::mutex> lock(_callbackData->mutex);
    if (_callbackData->closeCallback) {
      ucxx_debug("ucxx::Endpoint::%s, Endpoint: %p, UCP handle: %p, calling user close callback",
                 __func__,
                 this,
                 _handle);
      _callbackData->closeCallback(_callbackData->status, _callbackData->closeCallbackArg);
      _callbackData->closeCallback    = nullptr;
      _callbackData->closeCallbackArg = nullptr;
    }
  }

  std::swap(_handle, _originalHandle);
}

ucp_ep_h Endpoint::getHandle() { return _handle; }

bool Endpoint::isAlive() const
{
  if (!_endpointErrorHandling) return true;

  return _callbackData->status == UCS_INPROGRESS;
}

void Endpoint::raiseOnError()
{
  ucs_status_t status = _callbackData->status;

  if (status == UCS_OK || status == UCS_INPROGRESS || !_endpointErrorHandling) return;

  std::string statusString{ucs_status_string(status)};
  std::stringstream errorMsgStream;
  errorMsgStream << "Endpoint " << std::hex << _handle << " error: " << statusString;

  utils::ucsErrorThrow(status, errorMsgStream.str());
}

void Endpoint::setCloseCallback(EndpointCloseCallbackUserFunction closeCallback,
                                EndpointCloseCallbackUserData closeCallbackArg)
{
  std::lock_guard<std::mutex> lock(_callbackData->mutex);

  if (_callbackData->closing.load() && closeCallback != nullptr && closeCallbackArg != nullptr)
    throw std::runtime_error("Endpoint is closing or has already closed.");

  _callbackData->closeCallback    = closeCallback;
  _callbackData->closeCallbackArg = closeCallbackArg;
}

std::shared_ptr<Request> Endpoint::registerInflightRequest(std::shared_ptr<Request> request)
{
  if (!request->isCompleted()) _inflightRequests->insert(request);

  /**
   * If the endpoint closed or errored while the request was being submitted, the error
   * handler may have been called already and we need to register any new requests for
   * cancelation, including the present one. `RequestEndpointClose` requests are
   * special-cased and do _not_ get scheduled for cancelation.
   */
  if (_callbackData->status != UCS_INPROGRESS &&
      std::dynamic_pointer_cast<RequestEndpointClose>(request) == nullptr)
    _callbackData->worker->scheduleRequestCancel(_inflightRequests->release());

  return request;
}

void Endpoint::removeInflightRequest(const Request* const request)
{
  _inflightRequests->remove(request);
}

size_t Endpoint::cancelInflightRequests(GenericCallbackUserFunction callback)
{
  _cancelInflightCallbackOriginal = callback;

  // Wrapper responsible for deregistering after callback is called.
  _cancelInflightCallback = [this]() {
    if (_cancelInflightCallbackOriginal != nullptr) _cancelInflightCallbackOriginal();
    _cancelInflightCallback         = nullptr;
    _cancelInflightCallbackOriginal = nullptr;
  };

  auto canceled = _inflightRequests->cancelAll(_cancelInflightCallback);

  return canceled;
}

size_t Endpoint::cancelInflightRequestsBlocking(uint64_t period, uint64_t maxAttempts)
{
  auto worker     = ::ucxx::getWorker(this->_parent);
  size_t canceled = 0;

  if (std::this_thread::get_id() == worker->getProgressThreadId()) {
    canceled = _inflightRequests->cancelAll();
    for (uint64_t i = 0; i < maxAttempts && _inflightRequests->getCancelingSize() > 0; ++i)
      worker->progress();
  } else if (worker->isProgressThreadRunning()) {
    bool cancelSuccess = false;
    for (uint64_t i = 0; i < maxAttempts && !cancelSuccess; ++i) {
      utils::CallbackNotifier callbackNotifierPre{};
      worker->registerGenericPre([this, &callbackNotifierPre, &canceled]() {
        canceled += _inflightRequests->cancelAll();
        callbackNotifierPre.set();
      });
      if (!callbackNotifierPre.wait(period)) continue;

      utils::CallbackNotifier callbackNotifierPost{};
      worker->registerGenericPost([this, &callbackNotifierPost, &cancelSuccess]() {
        cancelSuccess = _inflightRequests->getCancelingSize() == 0;
        callbackNotifierPost.set();
      });
      if (!callbackNotifierPost.wait(period)) continue;
    }
    if (!cancelSuccess)
      ucxx_debug(
        "ucxx::Endpoint::%s, Endpoint: %p, UCP handle: %p, all attempts to "
        "cancel inflight requests failed",
        __func__,
        this,
        _handle);
  } else {
    canceled = _inflightRequests->cancelAll();
  }

  return canceled;
}

size_t Endpoint::getCancelingSize() const { return _inflightRequests->getCancelingSize(); }

size_t Endpoint::getInflightSize() const { return _inflightRequests->getInflightSize(); }

std::shared_ptr<Request> Endpoint::amSend(
  void* buffer,
  const size_t length,
  const ucs_memory_type_t memoryType,
  const std::optional<AmReceiverCallbackInfo> receiverCallbackInfo,
  const bool enablePythonFuture,
  RequestCallbackUserFunction callbackFunction,
  RequestCallbackUserData callbackData)
{
  if (_callbackData->stopping.load()) throw RejectedError("Endpoint is stopping.");

  auto endpoint = std::dynamic_pointer_cast<Endpoint>(shared_from_this());
  return registerInflightRequest(
    createRequestAm(endpoint,
                    data::AmSend(buffer, length, memoryType, receiverCallbackInfo),
                    enablePythonFuture,
                    callbackFunction,
                    callbackData));
}

std::shared_ptr<Request> Endpoint::amRecv(const bool enablePythonFuture,
                                          RequestCallbackUserFunction callbackFunction,
                                          RequestCallbackUserData callbackData)
{
  auto endpoint = std::dynamic_pointer_cast<Endpoint>(shared_from_this());
  return registerInflightRequest(createRequestAm(
    endpoint, data::AmReceive(), enablePythonFuture, callbackFunction, callbackData));
}

std::shared_ptr<Request> Endpoint::memGet(void* buffer,
                                          size_t length,
                                          uint64_t remoteAddr,
                                          ucp_rkey_h rkey,
                                          const bool enablePythonFuture,
                                          RequestCallbackUserFunction callbackFunction,
                                          RequestCallbackUserData callbackData)
{
  if (_callbackData->stopping.load()) throw RejectedError("Endpoint is stopping.");

  auto endpoint = std::dynamic_pointer_cast<Endpoint>(shared_from_this());
  return registerInflightRequest(createRequestMem(endpoint,
                                                  data::MemGet(buffer, length, remoteAddr, rkey),
                                                  enablePythonFuture,
                                                  callbackFunction,
                                                  callbackData));
}

std::shared_ptr<Request> Endpoint::memGet(void* buffer,
                                          size_t length,
                                          std::shared_ptr<RemoteKey> remoteKey,
                                          uint64_t remoteAddressOffset,
                                          const bool enablePythonFuture,
                                          RequestCallbackUserFunction callbackFunction,
                                          RequestCallbackUserData callbackData)
{
  if (_callbackData->stopping.load()) throw RejectedError("Endpoint is stopping.");

  auto endpoint = std::dynamic_pointer_cast<Endpoint>(shared_from_this());
  return registerInflightRequest(createRequestMem(
    endpoint,
    data::MemGet(
      buffer, length, remoteKey->getBaseAddress() + remoteAddressOffset, remoteKey->getHandle()),
    enablePythonFuture,
    callbackFunction,
    callbackData));
}

std::shared_ptr<Request> Endpoint::memPut(void* buffer,
                                          size_t length,
                                          uint64_t remoteAddr,
                                          ucp_rkey_h rkey,
                                          const bool enablePythonFuture,
                                          RequestCallbackUserFunction callbackFunction,
                                          RequestCallbackUserData callbackData)
{
  if (_callbackData->stopping.load()) throw RejectedError("Endpoint is stopping.");

  auto endpoint = std::dynamic_pointer_cast<Endpoint>(shared_from_this());
  return registerInflightRequest(createRequestMem(endpoint,
                                                  data::MemPut(buffer, length, remoteAddr, rkey),
                                                  enablePythonFuture,
                                                  callbackFunction,
                                                  callbackData));
}

std::shared_ptr<Request> Endpoint::memPut(void* buffer,
                                          size_t length,
                                          std::shared_ptr<RemoteKey> remoteKey,
                                          uint64_t remoteAddressOffset,
                                          const bool enablePythonFuture,
                                          RequestCallbackUserFunction callbackFunction,
                                          RequestCallbackUserData callbackData)
{
  if (_callbackData->stopping.load()) throw RejectedError("Endpoint is stopping.");

  auto endpoint = std::dynamic_pointer_cast<Endpoint>(shared_from_this());
  return registerInflightRequest(createRequestMem(
    endpoint,
    data::MemPut(
      buffer, length, remoteKey->getBaseAddress() + remoteAddressOffset, remoteKey->getHandle()),
    enablePythonFuture,
    callbackFunction,
    callbackData));
}

std::shared_ptr<Request> Endpoint::streamSend(void* buffer,
                                              size_t length,
                                              const bool enablePythonFuture)
{
  if (_callbackData->stopping.load()) throw RejectedError("Endpoint is stopping.");

  auto endpoint = std::dynamic_pointer_cast<Endpoint>(shared_from_this());
  return registerInflightRequest(
    createRequestStream(endpoint, data::StreamSend(buffer, length), enablePythonFuture));
}

std::shared_ptr<Request> Endpoint::streamRecv(void* buffer,
                                              size_t length,
                                              const bool enablePythonFuture)
{
  if (_callbackData->stopping.load()) throw RejectedError("Endpoint is stopping.");

  auto endpoint = std::dynamic_pointer_cast<Endpoint>(shared_from_this());
  return registerInflightRequest(
    createRequestStream(endpoint, data::StreamReceive(buffer, length), enablePythonFuture));
}

std::shared_ptr<Request> Endpoint::tagSend(void* buffer,
                                           size_t length,
                                           Tag tag,
                                           const bool enablePythonFuture,
                                           RequestCallbackUserFunction callbackFunction,
                                           RequestCallbackUserData callbackData)
{
  if (_callbackData->stopping.load()) throw RejectedError("Endpoint is stopping.");

  auto endpoint = std::dynamic_pointer_cast<Endpoint>(shared_from_this());
  return registerInflightRequest(createRequestTag(endpoint,
                                                  data::TagSend(buffer, length, tag),
                                                  enablePythonFuture,
                                                  callbackFunction,
                                                  callbackData));
}

std::shared_ptr<Request> Endpoint::tagRecv(void* buffer,
                                           size_t length,
                                           Tag tag,
                                           TagMask tagMask,
                                           const bool enablePythonFuture,
                                           RequestCallbackUserFunction callbackFunction,
                                           RequestCallbackUserData callbackData)
{
  auto endpoint = std::dynamic_pointer_cast<Endpoint>(shared_from_this());
  return registerInflightRequest(createRequestTag(endpoint,
                                                  data::TagReceive(buffer, length, tag, tagMask),
                                                  enablePythonFuture,
                                                  callbackFunction,
                                                  callbackData));
}

std::shared_ptr<Request> Endpoint::tagMultiSend(const std::vector<void*>& buffer,
                                                const std::vector<size_t>& size,
                                                const std::vector<int>& isCUDA,
                                                const Tag tag,
                                                const bool enablePythonFuture)
{
  if (_callbackData->stopping.load()) throw RejectedError("Endpoint is stopping.");

  auto endpoint = std::dynamic_pointer_cast<Endpoint>(shared_from_this());
  return registerInflightRequest(createRequestTagMulti(
    endpoint, data::TagMultiSend(buffer, size, isCUDA, tag), enablePythonFuture));
}

std::shared_ptr<Request> Endpoint::tagMultiRecv(const Tag tag,
                                                const TagMask tagMask,
                                                const bool enablePythonFuture)
{
  auto endpoint = std::dynamic_pointer_cast<Endpoint>(shared_from_this());
  return registerInflightRequest(
    createRequestTagMulti(endpoint, data::TagMultiReceive(tag, tagMask), enablePythonFuture));
}

std::shared_ptr<Request> Endpoint::flush(const bool enablePythonFuture,
                                         RequestCallbackUserFunction callbackFunction,
                                         RequestCallbackUserData callbackData)
{
  auto endpoint = std::dynamic_pointer_cast<Endpoint>(shared_from_this());
  return registerInflightRequest(createRequestFlush(
    endpoint, data::Flush(), enablePythonFuture, callbackFunction, callbackData));
}

std::shared_ptr<Worker> Endpoint::getWorker() { return ::ucxx::getWorker(_parent); }

void Endpoint::errorCallback(void* arg, ucp_ep_h ep, ucs_status_t status)
{
  ErrorCallbackData* data = reinterpret_cast<ErrorCallbackData*>(arg);
<<<<<<< HEAD

  // Unable to cast to `ErrorCallbackData*`: invalid `arg`.
  if (data == nullptr) {
    ucxx_error("ucxx::Endpoint::%s, UCP handle: %p, error callback called with status %d: %s",
               __func__,
               ep,
               status,
               ucs_status_string(status));
    return;
  }

  std::shared_ptr<Endpoint> endpoint{nullptr};
  try {
    endpoint = data->endpoint.lock();
  } catch (std::bad_weak_ptr& exception) {
    // Unable to acquire `std::shared_ptr<ucxx::Endpoint>`: owner was already destroyed.
    return;
  }

  // Endpoint is already closing.
  if (data->closing.exchange(true)) return;

  data->status = status;
  data->worker->scheduleRequestCancel(data->inflightRequests->release());
  {
    std::lock_guard<std::mutex> lock(data->mutex);
    if (data->closeCallback) {
      ucxx_debug("ucxx::Endpoint::%s: %p, UCP handle: %p, calling user close callback",
                 __func__,
                 endpoint.get(),
                 ep);
      data->closeCallback(status, data->closeCallbackArg);
      data->closeCallback    = nullptr;
      data->closeCallbackArg = nullptr;
    }
  }

  // Connection reset and timeout often represent just a normal remote
  // endpoint disconnect, log only in debug mode.
  if (status == UCS_ERR_CONNECTION_RESET || status == UCS_ERR_ENDPOINT_TIMEOUT)
    ucxx_debug("ucxx::Endpoint::%s: %p, UCP handle: %p, error callback called with status %d: %s",
               __func__,
               endpoint.get(),
               ep,
               status,
               ucs_status_string(status));
  else
    ucxx_error("ucxx::Endpoint::%s: %p, UCP handle: %p, error callback called with status %d: %s",
=======

  // Unable to cast to `ErrorCallbackData*`: invalid `arg`.
  if (data == nullptr) {
    ucxx_error("ucxx::Endpoint::%s, UCP handle: %p, error callback called with status %d: %s",
>>>>>>> 7a5fa4d8
               __func__,
               endpoint.get(),
               ep,
               status,
               ucs_status_string(status));
    return;
  }

  try {
    std::shared_ptr<Endpoint> endpoint(data->endpoint);

    // Endpoint is already closing.
    if (data->closing.exchange(true)) return;

    data->status = status;
    data->worker->scheduleRequestCancel(data->inflightRequests->release());
    {
      std::lock_guard<std::mutex> lock(data->mutex);
      if (data->closeCallback) {
        ucxx_debug("ucxx::Endpoint::%s: %p, UCP handle: %p, calling user close callback",
                   __func__,
                   endpoint.get(),
                   ep);
        data->closeCallback(status, data->closeCallbackArg);
        data->closeCallback    = nullptr;
        data->closeCallbackArg = nullptr;
      }
    }

    // Connection reset and timeout often represent just a normal remote
    // endpoint disconnect, log only in debug mode.
    if (status == UCS_ERR_CONNECTION_RESET || status == UCS_ERR_ENDPOINT_TIMEOUT)
      ucxx_debug("ucxx::Endpoint::%s: %p, UCP handle: %p, error callback called with status %d: %s",
                 __func__,
                 endpoint.get(),
                 ep,
                 status,
                 ucs_status_string(status));
    else
      ucxx_error("ucxx::Endpoint::%s: %p, UCP handle: %p, error callback called with status %d: %s",
                 __func__,
                 endpoint.get(),
                 ep,
                 status,
                 ucs_status_string(status));
  } catch (std::bad_weak_ptr& exception) {
    // Unable to acquire `std::shared_ptr<ucxx::Endpoint>`: owner was already destroyed.
    return;
  }
}

void Endpoint::stop() { _callbackData->stopping = true; }

bool Endpoint::isStopping() { return _callbackData->stopping.load(); }

}  // namespace ucxx<|MERGE_RESOLUTION|>--- conflicted
+++ resolved
@@ -34,12 +34,7 @@
 
 namespace ucxx {
 
-<<<<<<< HEAD
 ErrorCallbackData::ErrorCallbackData(std::shared_ptr<InflightRequests> inflightRequests,
-=======
-ErrorCallbackData::ErrorCallbackData(std::shared_ptr<Endpoint> endpoint,
-                                     std::shared_ptr<InflightRequests> inflightRequests,
->>>>>>> 7a5fa4d8
                                      std::shared_ptr<Worker> worker)
   : inflightRequests(inflightRequests), worker(worker)
 {
@@ -70,19 +65,12 @@
   setParent(workerOrListener);
 }
 
-<<<<<<< HEAD
+void Endpoint::create(ucp_ep_params_t* params)
+{
+  auto worker   = ::ucxx::getWorker(_parent);
   _callbackData = std::make_unique<ErrorCallbackData>(_inflightRequests, worker);
 
-  if (endpointErrorHandling) {
-=======
-void Endpoint::create(ucp_ep_params_t* params)
-{
-  auto worker   = ::ucxx::getWorker(_parent);
-  _callbackData = std::make_unique<ErrorCallbackData>(
-    std::dynamic_pointer_cast<Endpoint>(shared_from_this()), _inflightRequests, worker);
-
   if (_endpointErrorHandling) {
->>>>>>> 7a5fa4d8
     params->err_mode        = UCP_ERR_HANDLING_MODE_PEER;
     params->err_handler.cb  = Endpoint::errorCallback;
     params->err_handler.arg = _callbackData.get();
@@ -136,13 +124,8 @@
   params.sockaddr.addrlen = info->ai_addrlen;
   params.sockaddr.addr    = info->ai_addr;
 
-<<<<<<< HEAD
-  auto ep = std::shared_ptr<Endpoint>(new Endpoint(worker, &params, endpointErrorHandling));
-  ep->_callbackData->endpoint = ep;
-=======
   auto ep = std::shared_ptr<Endpoint>(new Endpoint(worker, endpointErrorHandling));
   ep->create(&params);
->>>>>>> 7a5fa4d8
   return ep;
 }
 
@@ -159,13 +142,8 @@
     .flags        = UCP_EP_PARAMS_FLAGS_NO_LOOPBACK,
     .conn_request = connRequest};
 
-<<<<<<< HEAD
-  auto ep = std::shared_ptr<Endpoint>(new Endpoint(listener, &params, endpointErrorHandling));
-  ep->_callbackData->endpoint = ep;
-=======
   auto ep = std::shared_ptr<Endpoint>(new Endpoint(listener, endpointErrorHandling));
   ep->create(&params);
->>>>>>> 7a5fa4d8
   return ep;
 }
 
@@ -183,13 +161,8 @@
                                           UCP_EP_PARAM_FIELD_ERR_HANDLER,
                             .address = address->getHandle()};
 
-<<<<<<< HEAD
-  auto ep = std::shared_ptr<Endpoint>(new Endpoint(worker, &params, endpointErrorHandling));
-  ep->_callbackData->endpoint = ep;
-=======
   auto ep = std::shared_ptr<Endpoint>(new Endpoint(worker, endpointErrorHandling));
   ep->create(&params);
->>>>>>> 7a5fa4d8
   return ep;
 }
 
@@ -639,63 +612,11 @@
 void Endpoint::errorCallback(void* arg, ucp_ep_h ep, ucs_status_t status)
 {
   ErrorCallbackData* data = reinterpret_cast<ErrorCallbackData*>(arg);
-<<<<<<< HEAD
 
   // Unable to cast to `ErrorCallbackData*`: invalid `arg`.
   if (data == nullptr) {
     ucxx_error("ucxx::Endpoint::%s, UCP handle: %p, error callback called with status %d: %s",
                __func__,
-               ep,
-               status,
-               ucs_status_string(status));
-    return;
-  }
-
-  std::shared_ptr<Endpoint> endpoint{nullptr};
-  try {
-    endpoint = data->endpoint.lock();
-  } catch (std::bad_weak_ptr& exception) {
-    // Unable to acquire `std::shared_ptr<ucxx::Endpoint>`: owner was already destroyed.
-    return;
-  }
-
-  // Endpoint is already closing.
-  if (data->closing.exchange(true)) return;
-
-  data->status = status;
-  data->worker->scheduleRequestCancel(data->inflightRequests->release());
-  {
-    std::lock_guard<std::mutex> lock(data->mutex);
-    if (data->closeCallback) {
-      ucxx_debug("ucxx::Endpoint::%s: %p, UCP handle: %p, calling user close callback",
-                 __func__,
-                 endpoint.get(),
-                 ep);
-      data->closeCallback(status, data->closeCallbackArg);
-      data->closeCallback    = nullptr;
-      data->closeCallbackArg = nullptr;
-    }
-  }
-
-  // Connection reset and timeout often represent just a normal remote
-  // endpoint disconnect, log only in debug mode.
-  if (status == UCS_ERR_CONNECTION_RESET || status == UCS_ERR_ENDPOINT_TIMEOUT)
-    ucxx_debug("ucxx::Endpoint::%s: %p, UCP handle: %p, error callback called with status %d: %s",
-               __func__,
-               endpoint.get(),
-               ep,
-               status,
-               ucs_status_string(status));
-  else
-    ucxx_error("ucxx::Endpoint::%s: %p, UCP handle: %p, error callback called with status %d: %s",
-=======
-
-  // Unable to cast to `ErrorCallbackData*`: invalid `arg`.
-  if (data == nullptr) {
-    ucxx_error("ucxx::Endpoint::%s, UCP handle: %p, error callback called with status %d: %s",
->>>>>>> 7a5fa4d8
-               __func__,
-               endpoint.get(),
                ep,
                status,
                ucs_status_string(status));
