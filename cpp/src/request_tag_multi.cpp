--- conflicted
+++ resolved
@@ -188,7 +188,7 @@
       "RequestTagMulti::markCompleted request: %p, tag: %lx, completed: %lu/%lu, final status: %d "
       "(%s)",
       this,
-      _tag,
+      _delayedSubmission->_data.getTag()._tag,
       _completedRequests,
       _totalFrames,
       _finalStatus,
@@ -196,19 +196,10 @@
   } else {
     ucxx_trace_req("RequestTagMulti::markCompleted request: %p, tag: %lx, completed: %lu/%lu",
                    this,
-                   _tag,
+                   _delayedSubmission->_data.getTag()._tag,
                    _completedRequests,
                    _totalFrames);
   }
-<<<<<<< HEAD
-
-  ucxx_trace_req("RequestTagMulti::markCompleted request: %p, tag: %lx, completed: %lu/%lu",
-                 this,
-                 _delayedSubmission->_data.getTag()._tag,
-                 _completedRequests,
-                 _totalFrames);
-=======
->>>>>>> 13a663b3
 }
 
 void RequestTagMulti::recvHeader()
