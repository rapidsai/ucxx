--- conflicted
+++ resolved
@@ -7,10 +7,7 @@
 #include <sstream>
 #include <string>
 #include <utility>
-<<<<<<< HEAD
 #include <vector>
-=======
->>>>>>> c9ee31a8
 
 #include <ucp/api/ucp.h>
 
