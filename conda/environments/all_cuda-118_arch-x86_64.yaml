--- conflicted
+++ resolved
@@ -14,11 +14,7 @@
 - cmake>=3.26.4
 - cuda-version=11.8
 - cudatoolkit
-<<<<<<< HEAD
-- cudf==24.2.*
-=======
 - cudf==24.4.*
->>>>>>> 750dc4cc
 - cupy>=12.0.0
 - cxx-compiler
 - cython>=3.0.0
@@ -43,7 +39,7 @@
 - pytest-asyncio
 - pytest-rerunfailures
 - python>=3.9,<3.11
-- rmm==24.2.*
+- rmm==24.4.*
 - scikit-build-core>=0.7.0
 - spdlog>=1.12.0,<1.13
 - ucx
