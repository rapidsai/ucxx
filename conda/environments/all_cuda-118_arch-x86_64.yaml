--- conflicted
+++ resolved
@@ -18,16 +18,9 @@
 - cupy>=12.0.0
 - cxx-compiler
 - cython>=3.0.0
-<<<<<<< HEAD
 - dask-cuda==24.4.*
 - dask-cudf==24.4.*
-=======
-- dask
-- dask-cuda==24.4.*
-- dask-cudf==24.4.*
-- distributed
 - doxygen=1.10.0
->>>>>>> 750dc4cc
 - fmt>=10.1.1,<11
 - gmock>=1.13.0
 - gtest>=1.13.0
@@ -46,10 +39,7 @@
 - pytest-asyncio
 - pytest-rerunfailures
 - python>=3.9,<3.11
-<<<<<<< HEAD
 - rapids-dask-dependency==24.4.*
-=======
->>>>>>> 750dc4cc
 - rmm==24.4.*
 - scikit-build-core>=0.7.0
 - setuptools>=64.0.0
