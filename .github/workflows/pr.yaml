name: pr

on:
  push:
    branches:
      - "pull-request/[0-9]+"

concurrency:
  group: ${{ github.workflow }}-${{ github.ref }}
  cancel-in-progress: true

jobs:
  pr-builder:
    needs:
      - check-nightly-ci
      - changed-files
      - checks
      - conda-cpp-build
      - devcontainer
      - docs-build
      - conda-cpp-tests
      - conda-python-tests
      - conda-python-distributed-tests
      - wheel-build-libucxx
      - wheel-build-ucxx
      - wheel-tests-ucxx
      - wheel-build-distributed-ucxx
      - wheel-tests-distributed-ucxx
      - telemetry-setup
    secrets: inherit
<<<<<<< HEAD
    uses: rapidsai/shared-workflows/.github/workflows/pr-builder.yaml@branch-25.08
=======
    uses: rapidsai/shared-workflows/.github/workflows/pr-builder.yaml@cuda-12.9.0
>>>>>>> a1da089d
    if: always()
    with:
      needs: ${{ toJSON(needs) }}
  check-nightly-ci:
    # Switch to ubuntu-latest once it defaults to a version of Ubuntu that
    # provides at least Python 3.11 (see
    # https://docs.python.org/3/library/datetime.html#datetime.date.fromisoformat)
    runs-on: ubuntu-24.04
    env:
      RAPIDS_GH_TOKEN: ${{ secrets.GITHUB_TOKEN }}
    steps:
      - name: Check if nightly CI is passing
        uses: rapidsai/shared-actions/check_nightly_success/dispatch@main
        with:
          repo: ucxx

  telemetry-setup:
    runs-on: ubuntu-latest
    continue-on-error: true
    env:
      OTEL_SERVICE_NAME: "pr-ucxx"
    steps:
      - name: Telemetry setup
        # This gate is here and not at the job level because we need the job to not be skipped,
        # since other jobs depend on it.
        if: ${{ vars.TELEMETRY_ENABLED == 'true' }}
        uses: rapidsai/shared-actions/telemetry-dispatch-stash-base-env-vars@main
  changed-files:
    secrets: inherit
    needs: telemetry-setup
<<<<<<< HEAD
    uses: rapidsai/shared-workflows/.github/workflows/changed-files.yaml@branch-25.08
=======
    uses: rapidsai/shared-workflows/.github/workflows/changed-files.yaml@cuda-12.9.0
>>>>>>> a1da089d
    with:
      files_yaml: |
        test_cpp:
          - '**'
          - '!.devcontainer/**'
          - '!.pre-commit-config.yaml'
          - '!README.md'
          - '!docs/**'
          - '!python/**'
        test_python:
          - '**'
          - '!.devcontainer/**'
          - '!.pre-commit-config.yaml'
          - '!README.md'
          - '!docs/**'
  checks:
    secrets: inherit
<<<<<<< HEAD
    uses: rapidsai/shared-workflows/.github/workflows/checks.yaml@branch-25.08
=======
    uses: rapidsai/shared-workflows/.github/workflows/checks.yaml@cuda-12.9.0
>>>>>>> a1da089d
    needs: telemetry-setup
    with:
      enable_check_generated_files: false
      ignored_pr_jobs: telemetry-summarize
  conda-cpp-build:
    needs: checks
    secrets: inherit
<<<<<<< HEAD
    uses: rapidsai/shared-workflows/.github/workflows/conda-cpp-build.yaml@branch-25.08
=======
    uses: rapidsai/shared-workflows/.github/workflows/conda-cpp-build.yaml@cuda-12.9.0
>>>>>>> a1da089d
    with:
      build_type: pull-request
  docs-build:
    needs: conda-cpp-build
    secrets: inherit
<<<<<<< HEAD
    uses: rapidsai/shared-workflows/.github/workflows/custom-job.yaml@branch-25.08
=======
    uses: rapidsai/shared-workflows/.github/workflows/custom-job.yaml@cuda-12.9.0
>>>>>>> a1da089d
    with:
      build_type: pull-request
      node_type: "gpu-l4-latest-1"
      arch: "amd64"
      container_image: "rapidsai/ci-conda:latest"
      run_script: "ci/build_docs.sh"
  conda-cpp-tests:
    needs: [conda-cpp-build, changed-files]
    secrets: inherit
<<<<<<< HEAD
    uses: rapidsai/shared-workflows/.github/workflows/conda-cpp-tests.yaml@branch-25.08
=======
    uses: rapidsai/shared-workflows/.github/workflows/conda-cpp-tests.yaml@cuda-12.9.0
>>>>>>> a1da089d
    if: fromJSON(needs.changed-files.outputs.changed_file_groups).test_cpp
    with:
      build_type: pull-request
      container-options: "--cap-add CAP_SYS_PTRACE --shm-size=8g --ulimit=nofile=1000000:1000000"
  conda-python-tests:
    needs: [conda-cpp-build, changed-files]
    secrets: inherit
<<<<<<< HEAD
    uses: rapidsai/shared-workflows/.github/workflows/conda-python-tests.yaml@branch-25.08
=======
    uses: rapidsai/shared-workflows/.github/workflows/conda-python-tests.yaml@cuda-12.9.0
>>>>>>> a1da089d
    if: fromJSON(needs.changed-files.outputs.changed_file_groups).test_python
    with:
      build_type: pull-request
      container-options: "--cap-add CAP_SYS_PTRACE --shm-size=8g --ulimit=nofile=1000000:1000000"
  conda-python-distributed-tests:
    needs: [conda-cpp-build, changed-files]
    secrets: inherit
<<<<<<< HEAD
    uses: rapidsai/shared-workflows/.github/workflows/conda-python-tests.yaml@branch-25.08
=======
    uses: rapidsai/shared-workflows/.github/workflows/conda-python-tests.yaml@cuda-12.9.0
>>>>>>> a1da089d
    if: fromJSON(needs.changed-files.outputs.changed_file_groups).test_python
    with:
      build_type: pull-request
      script: "ci/test_python_distributed.sh"
      container-options: "--cap-add CAP_SYS_PTRACE --shm-size=8g --ulimit=nofile=1000000:1000000"
  wheel-build-libucxx:
    needs: checks
    secrets: inherit
<<<<<<< HEAD
    uses: rapidsai/shared-workflows/.github/workflows/wheels-build.yaml@branch-25.08
=======
    uses: rapidsai/shared-workflows/.github/workflows/wheels-build.yaml@cuda-12.9.0
>>>>>>> a1da089d
    with:
      build_type: pull-request
      script: ci/build_wheel_libucxx.sh
      # build for every combination of arch and CUDA version, but only for the latest Python
      matrix_filter: group_by([.ARCH, (.CUDA_VER|split(".")|map(tonumber)|.[0])]) | map(max_by(.PY_VER|split(".")|map(tonumber)))
      package-name: libucxx
      package-type: cpp
  wheel-build-ucxx:
    needs: wheel-build-libucxx
    secrets: inherit
<<<<<<< HEAD
    uses: rapidsai/shared-workflows/.github/workflows/wheels-build.yaml@branch-25.08
=======
    uses: rapidsai/shared-workflows/.github/workflows/wheels-build.yaml@cuda-12.9.0
>>>>>>> a1da089d
    with:
      build_type: pull-request
      script: ci/build_wheel_ucxx.sh
      package-name: ucxx
      package-type: python
  wheel-tests-ucxx:
    needs: [wheel-build-ucxx, changed-files]
    secrets: inherit
<<<<<<< HEAD
    uses: rapidsai/shared-workflows/.github/workflows/wheels-test.yaml@branch-25.08
=======
    uses: rapidsai/shared-workflows/.github/workflows/wheels-test.yaml@cuda-12.9.0
>>>>>>> a1da089d
    if: fromJSON(needs.changed-files.outputs.changed_file_groups).test_python
    with:
      build_type: pull-request
      container-options: "--cap-add CAP_SYS_PTRACE --shm-size=8g --ulimit=nofile=1000000:1000000"
      script: ci/test_wheel_ucxx.sh
  wheel-build-distributed-ucxx:
    needs: checks
    secrets: inherit
<<<<<<< HEAD
    uses: rapidsai/shared-workflows/.github/workflows/wheels-build.yaml@branch-25.08
=======
    uses: rapidsai/shared-workflows/.github/workflows/wheels-build.yaml@cuda-12.9.0
>>>>>>> a1da089d
    with:
      build_type: pull-request
      script: ci/build_wheel_distributed_ucxx.sh
      package-name: distributed_ucxx
      package-type: python
  wheel-tests-distributed-ucxx:
    needs: [wheel-build-ucxx, wheel-build-distributed-ucxx, changed-files]
    secrets: inherit
<<<<<<< HEAD
    uses: rapidsai/shared-workflows/.github/workflows/wheels-test.yaml@branch-25.08
=======
    uses: rapidsai/shared-workflows/.github/workflows/wheels-test.yaml@cuda-12.9.0
>>>>>>> a1da089d
    if: fromJSON(needs.changed-files.outputs.changed_file_groups).test_python
    with:
      build_type: pull-request
      container-options: "--cap-add CAP_SYS_PTRACE --shm-size=8g --ulimit=nofile=1000000:1000000"
      script: ci/test_wheel_distributed_ucxx.sh
  devcontainer:
    secrets: inherit
    needs: [checks, telemetry-setup]
<<<<<<< HEAD
    uses: rapidsai/shared-workflows/.github/workflows/build-in-devcontainer.yaml@branch-25.08
=======
    uses: rapidsai/shared-workflows/.github/workflows/build-in-devcontainer.yaml@cuda-12.9.0
>>>>>>> a1da089d
    with:
      arch: '["amd64"]'
      cuda: '["12.9"]'
      build_command: |
        sccache -z;
        build-all --verbose;
        sccache -s;

  telemetry-summarize:
    # This job must use a self-hosted runner to record telemetry traces.
    runs-on: linux-amd64-cpu4
    needs: pr-builder
    if: ${{ vars.TELEMETRY_ENABLED == 'true' && !cancelled() }}
    continue-on-error: true
    steps:
      - name: Telemetry summarize
        uses: rapidsai/shared-actions/telemetry-dispatch-summarize@main<|MERGE_RESOLUTION|>--- conflicted
+++ resolved
@@ -28,11 +28,7 @@
       - wheel-tests-distributed-ucxx
       - telemetry-setup
     secrets: inherit
-<<<<<<< HEAD
     uses: rapidsai/shared-workflows/.github/workflows/pr-builder.yaml@branch-25.08
-=======
-    uses: rapidsai/shared-workflows/.github/workflows/pr-builder.yaml@cuda-12.9.0
->>>>>>> a1da089d
     if: always()
     with:
       needs: ${{ toJSON(needs) }}
@@ -63,11 +59,7 @@
   changed-files:
     secrets: inherit
     needs: telemetry-setup
-<<<<<<< HEAD
     uses: rapidsai/shared-workflows/.github/workflows/changed-files.yaml@branch-25.08
-=======
-    uses: rapidsai/shared-workflows/.github/workflows/changed-files.yaml@cuda-12.9.0
->>>>>>> a1da089d
     with:
       files_yaml: |
         test_cpp:
@@ -85,11 +77,7 @@
           - '!docs/**'
   checks:
     secrets: inherit
-<<<<<<< HEAD
     uses: rapidsai/shared-workflows/.github/workflows/checks.yaml@branch-25.08
-=======
-    uses: rapidsai/shared-workflows/.github/workflows/checks.yaml@cuda-12.9.0
->>>>>>> a1da089d
     needs: telemetry-setup
     with:
       enable_check_generated_files: false
@@ -97,21 +85,13 @@
   conda-cpp-build:
     needs: checks
     secrets: inherit
-<<<<<<< HEAD
     uses: rapidsai/shared-workflows/.github/workflows/conda-cpp-build.yaml@branch-25.08
-=======
-    uses: rapidsai/shared-workflows/.github/workflows/conda-cpp-build.yaml@cuda-12.9.0
->>>>>>> a1da089d
     with:
       build_type: pull-request
   docs-build:
     needs: conda-cpp-build
     secrets: inherit
-<<<<<<< HEAD
     uses: rapidsai/shared-workflows/.github/workflows/custom-job.yaml@branch-25.08
-=======
-    uses: rapidsai/shared-workflows/.github/workflows/custom-job.yaml@cuda-12.9.0
->>>>>>> a1da089d
     with:
       build_type: pull-request
       node_type: "gpu-l4-latest-1"
@@ -121,11 +101,7 @@
   conda-cpp-tests:
     needs: [conda-cpp-build, changed-files]
     secrets: inherit
-<<<<<<< HEAD
     uses: rapidsai/shared-workflows/.github/workflows/conda-cpp-tests.yaml@branch-25.08
-=======
-    uses: rapidsai/shared-workflows/.github/workflows/conda-cpp-tests.yaml@cuda-12.9.0
->>>>>>> a1da089d
     if: fromJSON(needs.changed-files.outputs.changed_file_groups).test_cpp
     with:
       build_type: pull-request
@@ -133,11 +109,7 @@
   conda-python-tests:
     needs: [conda-cpp-build, changed-files]
     secrets: inherit
-<<<<<<< HEAD
     uses: rapidsai/shared-workflows/.github/workflows/conda-python-tests.yaml@branch-25.08
-=======
-    uses: rapidsai/shared-workflows/.github/workflows/conda-python-tests.yaml@cuda-12.9.0
->>>>>>> a1da089d
     if: fromJSON(needs.changed-files.outputs.changed_file_groups).test_python
     with:
       build_type: pull-request
@@ -145,11 +117,7 @@
   conda-python-distributed-tests:
     needs: [conda-cpp-build, changed-files]
     secrets: inherit
-<<<<<<< HEAD
     uses: rapidsai/shared-workflows/.github/workflows/conda-python-tests.yaml@branch-25.08
-=======
-    uses: rapidsai/shared-workflows/.github/workflows/conda-python-tests.yaml@cuda-12.9.0
->>>>>>> a1da089d
     if: fromJSON(needs.changed-files.outputs.changed_file_groups).test_python
     with:
       build_type: pull-request
@@ -158,11 +126,7 @@
   wheel-build-libucxx:
     needs: checks
     secrets: inherit
-<<<<<<< HEAD
     uses: rapidsai/shared-workflows/.github/workflows/wheels-build.yaml@branch-25.08
-=======
-    uses: rapidsai/shared-workflows/.github/workflows/wheels-build.yaml@cuda-12.9.0
->>>>>>> a1da089d
     with:
       build_type: pull-request
       script: ci/build_wheel_libucxx.sh
@@ -173,11 +137,7 @@
   wheel-build-ucxx:
     needs: wheel-build-libucxx
     secrets: inherit
-<<<<<<< HEAD
     uses: rapidsai/shared-workflows/.github/workflows/wheels-build.yaml@branch-25.08
-=======
-    uses: rapidsai/shared-workflows/.github/workflows/wheels-build.yaml@cuda-12.9.0
->>>>>>> a1da089d
     with:
       build_type: pull-request
       script: ci/build_wheel_ucxx.sh
@@ -186,11 +146,7 @@
   wheel-tests-ucxx:
     needs: [wheel-build-ucxx, changed-files]
     secrets: inherit
-<<<<<<< HEAD
     uses: rapidsai/shared-workflows/.github/workflows/wheels-test.yaml@branch-25.08
-=======
-    uses: rapidsai/shared-workflows/.github/workflows/wheels-test.yaml@cuda-12.9.0
->>>>>>> a1da089d
     if: fromJSON(needs.changed-files.outputs.changed_file_groups).test_python
     with:
       build_type: pull-request
@@ -199,11 +155,7 @@
   wheel-build-distributed-ucxx:
     needs: checks
     secrets: inherit
-<<<<<<< HEAD
     uses: rapidsai/shared-workflows/.github/workflows/wheels-build.yaml@branch-25.08
-=======
-    uses: rapidsai/shared-workflows/.github/workflows/wheels-build.yaml@cuda-12.9.0
->>>>>>> a1da089d
     with:
       build_type: pull-request
       script: ci/build_wheel_distributed_ucxx.sh
@@ -212,11 +164,7 @@
   wheel-tests-distributed-ucxx:
     needs: [wheel-build-ucxx, wheel-build-distributed-ucxx, changed-files]
     secrets: inherit
-<<<<<<< HEAD
     uses: rapidsai/shared-workflows/.github/workflows/wheels-test.yaml@branch-25.08
-=======
-    uses: rapidsai/shared-workflows/.github/workflows/wheels-test.yaml@cuda-12.9.0
->>>>>>> a1da089d
     if: fromJSON(needs.changed-files.outputs.changed_file_groups).test_python
     with:
       build_type: pull-request
@@ -225,11 +173,7 @@
   devcontainer:
     secrets: inherit
     needs: [checks, telemetry-setup]
-<<<<<<< HEAD
     uses: rapidsai/shared-workflows/.github/workflows/build-in-devcontainer.yaml@branch-25.08
-=======
-    uses: rapidsai/shared-workflows/.github/workflows/build-in-devcontainer.yaml@cuda-12.9.0
->>>>>>> a1da089d
     with:
       arch: '["amd64"]'
       cuda: '["12.9"]'
